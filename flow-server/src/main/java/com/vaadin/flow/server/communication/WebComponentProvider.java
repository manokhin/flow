--- conflicted
+++ resolved
@@ -15,26 +15,24 @@
  */
 package com.vaadin.flow.server.communication;
 
+import javax.servlet.http.HttpServletResponse;
 import java.io.IOException;
 import java.nio.charset.StandardCharsets;
 import java.util.HashMap;
 import java.util.Map;
 import java.util.Optional;
 
-import javax.servlet.http.HttpServletResponse;
-
 import org.apache.commons.io.IOUtils;
 import org.slf4j.LoggerFactory;
 
 import com.vaadin.flow.component.Component;
-import com.vaadin.flow.component.WebComponentExporter;
 import com.vaadin.flow.component.webcomponent.WebComponentConfiguration;
 import com.vaadin.flow.server.SynchronizedRequestHandler;
 import com.vaadin.flow.server.VaadinRequest;
 import com.vaadin.flow.server.VaadinResponse;
 import com.vaadin.flow.server.VaadinServletRequest;
 import com.vaadin.flow.server.VaadinSession;
-import com.vaadin.flow.server.webcomponent.WebComponentExporterRegistry;
+import com.vaadin.flow.server.webcomponent.WebComponentConfigurationRegistry;
 import com.vaadin.flow.server.webcomponent.WebComponentGenerator;
 
 /**
@@ -71,27 +69,17 @@
             return false;
         }
 
-<<<<<<< HEAD
-        Optional<WebComponentExporter<? extends Component>> optionalWebComponentExporter =
-                WebComponentExporterRegistry.getInstance(
-=======
-        Optional<WebComponentConfiguration<? extends Component>> optionalWebComponentConfiguration = WebComponentConfigurationRegistry
-                .getInstance(
->>>>>>> 9af94ae7
+        Optional<WebComponentConfiguration<? extends Component>> optionalWebComponentExporter =
+                WebComponentConfigurationRegistry.getInstance(
                         ((VaadinServletRequest) request).getServletContext())
-                .getExporter(tag.get());
+                .getConfiguration(tag.get());
 
         if (optionalWebComponentExporter.isPresent()) {
             if (cache == null) {
                 cache = new HashMap<>();
             }
-<<<<<<< HEAD
             WebComponentConfiguration<? extends Component> webComponentConfiguration =
-                    optionalWebComponentExporter.get().getConfiguration();
-=======
-            WebComponentConfiguration<? extends Component> webComponentConfiguration = optionalWebComponentConfiguration
-                    .get();
->>>>>>> 9af94ae7
+                    optionalWebComponentExporter.get();
             String generated;
             if (cache.containsKey(tag.get())) {
                 generated = cache.get(tag.get());
