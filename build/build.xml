<?xml version="1.0"?>

<project xmlns:antcontrib="antlib:net.sf.antcontrib"
         xmlns:artifact="antlib:org.apache.maven.artifact.ant"
         xmlns:ivy="antlib:org.apache.ivy.ant"
         name="Vaadin"
         basedir="../" default="package-all">

	<property name="project.root" value="."/>
    <!-- Import common targets  -->
    <import file="./common.xml" />

    <!--Call one of package-* targets unless you understand what you are doing. -->
    <target name="package-all" depends="clean-all, init, build, javadoc, internal-package-war, internal-package-liferay, differences" description="Build public packages.">
    </target>

    <target name="package-jar" depends="clean-result, init, vaadin.jar" description="Create vaadin-x.y.z.jar file.">
    </target>

    <target name="package-war" depends="clean-result, init, build, javadoc, internal-package-war, differences">
    </target>

    <target name="package-liferay-zip" depends="clean-result, init, build, internal-package-liferay">
    </target>
	
    <target name="init-deps" depends="common.init-deps" >
        <property name="ivy.resolved" value="1" />
        <ivy:resolve file="build/ivy/ivy.xml" resolveid="common" conf="ss.compile, cs.compile, ss.test.runtime"/>
        <ivy:cachepath pathid="compile.classpath" conf="ss.compile"/>
        <ivy:cachepath pathid="client-side.compile.classpath" conf="cs.compile"/>
        <ivy:cachepath pathid="test.runtime.classpath" conf="ss.test.runtime"/>
    </target>

	
    <!-- Clean results - - - - - - - - - - - - - - - - - - - - - - - - - -->
    <target name="clean-result" depends="build.properties">

        <!-- Clean build result directory. -->
        <delete dir="${result-path}" includes="**/*" followsymlinks="false" defaultexcludes="false" includeemptydirs="true" failonerror="false"/>
    </target>

	<target name="build.properties">
        <property file="build/build.properties" />
		
        <property file="build/VERSION.properties" />
        <property file="build/GWT-VERSION.properties" />

		<!-- result source and classes folders -->
		<property name="result-src-core" value="${result-path}/src/core"/>
		<property name="result-src-junit" value="${result-path}/src/junit"/>
		<property name="result-src-testbench" value="${result-path}/src/testbench"/>
		<property name="result-classes-core" value="${result-path}/classes/core"/>
		<property name="result-classes-junit" value="${result-path}/classes/junit"/>
		<property name="result-classes-testbench" value="${result-path}/classes/testbench"/>
		<!-- Folder where Emma instrumented classes are placed (if Emma is used)-->
		<property name="result-classes-core-for-emma-war" value="${result-path}/classes/emma-war"/>
		<property name="result-classes-core-for-emma-junit" value="${result-path}/classes/emma-junit"/>

	</target>
    <target name="clean-all" depends="clean-result">
    </target>

    <!-- ================================================================== -->
    <!-- Check versions.                                                    -->
    <!-- ================================================================== -->

    <!-- Java compiler version. -->
    <target name="check-java-version">
      <condition property="java.version.matches">
        <or>
          <equals arg1="${ant.java.version}" arg2="1.5"/>
          <isset property="ignoreversion"/>
        </or>
      </condition>
      <fail unless="java.version.matches" message="Java version is ${ant.java.version}, but Vaadin must be compiled with genuine Java 1.5 compiler. Use -Dignoreversion=1 for ant to ignore the version check."/>
      <echo>Java version is ${ant.java.version} as required.</echo>
    </target>

    <!-- ================================================================== -->
    <!-- Initialization - - - - - - - - - - - - - - - - - - - - - - - - - - -->
    <!-- ================================================================== -->

<<<<<<< HEAD
     <target name="init" depends="init-deps">
=======
    <target name="init" depends="check-java-version, build.properties">
>>>>>>> 9d8b8ee4
        <!-- Current timestamp in different formats. -->
        <tstamp>
            <format property="build.date" pattern="yyyy-MM-dd"/>
        </tstamp>
        <tstamp>
            <format property="build.date.compact" pattern="yyyyMMdd"/>
        </tstamp>

        <antcontrib:propertyregex property="version.major" input="${version}" regexp="([^\.]*)\.([^\.]*)\.([^\.]*)" select="\1"/>
        <antcontrib:propertyregex property="version.minor" input="${version}" regexp="([^\.]*)\.([^\.]*)\.([^\.]*)" select="\2"/>
        <antcontrib:propertyregex property="version.revision" input="${version}" regexp="([^\.]*)\.([^\.]*)\.([^\.]*)" select="\3"/>

        <!-- Default full version name. -->
        <!-- Nightly and other TeamCity builds will define their own. -->
        <property name="version.full" value="${version}.dev-${build.date.compact}"/>
        <echo>Base Version: ${version}</echo>
        <echo>Full Version: ${version.full}</echo>

        <!-- Other properties -->
        <property file="build/html-style.properties" />

        <echo>Vaadin package is: ${vaadin-package}</echo>

        <!-- Create result dir unless already exists -->
        <mkdir dir="${result-path}" />

        <!-- Create dirs that might be used by the test coverage generation -->
    	<mkdir dir="${result-classes-core-for-emma-war}" />
    	<mkdir dir="${result-classes-core-for-emma-junit}" />
    	<mkdir dir="${result-path}/coverage" />

        <echo>We are using gwt version ${gwt-version}.</echo>

        <!-- Destination files -->
        <property name="base-name" value="${product-file}-${version.full}" />
        <property name="lib-jar-name" value="${base-name}.jar" />
        <property name="lib-sources-jar-name" value="${base-name}-sources.jar" />
        <property name="lib-javadoc-jar-name" value="${base-name}-javadoc.jar" />
        <property name="test-war-filename" value="${product-file}-tests-${version.full}.war"/>

        <echo message="Prepared to build ${product-file} version ${version.full} packages" />

        <!-- Output directory -->
        <property name="output-dir" value="${result-path}/${base-name}" />
        <mkdir dir="${output-dir}" />

        <!-- Where widgetsets are written to.                             -->
        <!-- When not building a package, widgetsets should be written to -->
        <!-- WebContent/VAADIN/widgetsets, which needs to be set in       -->
        <!-- init-nonpackage target before calling this main init target. -->
        <property name="widgetsets-output-dir" value="${output-dir}/WebContent/VAADIN/widgetsets" />
        
     	<!-- Build helpers -->
     	<property name="buildhelpers-src" value="build/buildhelpers" />
     	<property name="buildhelpers-classes" value="${result-path}/buildhelpers/classes" />

        <!-- Create Output Directory Hierarchy -->
        <mkdir dir="${output-dir}/WebContent" />
        <mkdir dir="${output-dir}/WebContent/demo" />
        <mkdir dir="${output-dir}/WebContent/docs" />
        <mkdir dir="${output-dir}/WebContent/docs/api" />
        <mkdir dir="${output-dir}/WebContent/tests" />
        <mkdir dir="${output-dir}/WebContent/WEB-INF" />
        <mkdir dir="${output-dir}/WebContent/WEB-INF/lib" />
        <mkdir dir="${output-dir}/WebContent/WEB-INF/classes" />
    </target>

    <target name="internal-package-war">
        <echo>Building Test WAR</echo>

        <echo>Adding test class files and resources and launcher configuration.</echo>
        <copy todir="${output-dir}/WebContent/WEB-INF/classes">
            <fileset dir="${result-classes-testbench}">
                <include name="${vaadin-package}/tests/**/*" />
                <include name="${vaadin-package}/launcher/**" />
            </fileset>
            <fileset dir="${result-classes-junit}">
            	<!-- VaadinClasses is used by both JUnit and TestBench tests -->
                <include name="**/VaadinClasses*.class" />
            </fileset>
            <!-- test resources -->
            <fileset dir="tests/testbench">
                <include name="${vaadin-package}/tests/**/*" />
                <!-- Pre-processed versions of these copied above -->
                <exclude name="**/*.java" />
                <exclude name="**/*.html" />
                <exclude name="**/*.css" />
                <exclude name="**/*.xml" />
            </fileset>

        	<!-- Include files required by the DemoLauncher/DevelopmentServerLauncher -->
            <fileset dir="tests/testbench">
        		<include name="${vaadin-package}/launcher/jetty-webdefault.xml" />
        		<include name="${vaadin-package}/launcher/keystore" />
            </fileset>
        </copy>

        <war warfile="${result-path}/${test-war-filename}"> 
            <fileset dir="${output-dir}/WebContent">
                <!-- Already in JAR -->
            	<!-- Not excluded because used from WAR by portal integration tests
                <exclude name="VAADIN/themes/base/**/*" />
                <exclude name="VAADIN/themes/chameleon/**/*" />
                <exclude name="VAADIN/themes/liferay/**/*" />
                <exclude name="VAADIN/themes/reindeer/**/*" />
                <exclude name="VAADIN/themes/runo/**/*" />
                <exclude name="VAADIN/widgetsets/com.vaadin.terminal.gwt.DefaultWidgetSet/**/*" />
                -->

                <!-- Not needed for testing -->
                <exclude name="docs/**/*" />
                <exclude name="docs" />
                
                <include name="**/*" />
            </fileset>
        </war>
    </target>

    <target name="internal-package-liferay" depends="internal-package-war">
        <!-- We assume the needed files are put in place by internal-package-war -->
        <echo>Building Liferay zip</echo>

        <zip zipfile="${result-path}/${base-name}-liferay.zip">
            <zipfileset prefix="VAADIN/widgetsets/com.vaadin.portal.gwt.PortalDefaultWidgetSet" dir="${output-dir}/WebContent/VAADIN/widgetsets/com.vaadin.portal.gwt.PortalDefaultWidgetSet">
                <patternset>
                    <include name="**/*" />
                </patternset>
            </zipfileset>
            <zipfileset prefix="VAADIN/themes" dir="${output-dir}/WebContent/VAADIN/themes">
                <patternset>
                    <include name="base/**/*" />
                    <include name="chameleon/**/*" />
                    <include name="liferay/**/*" />
                    <include name="runo/**/*" />
                    <include name="reindeer/**/*" />
                </patternset>
            </zipfileset>
            <zipfileset prefix="VAADIN" dir="${output-dir}/WebContent/VAADIN">
                <patternset>
                    <include name="vaadinBootstrap.js" />
                </patternset>
            </zipfileset>
        </zip>
        
        <echo>##teamcity[publishArtifacts '${result-path}/${base-name}-liferay.zip']</echo>
    </target>

    <!-- Build server-side, client-side, libraries, and tests.                   -->
    <!-- The client-side needs to be built before vaadin.jar, because the vaadin.jar -->
    <!-- require the default widgetset and doing otherwise would build it twice. -->
    <!-- However, since compiling the server-side is required by the client-side -->
    <!-- compilation, the server-side will actually be built before it.          -->
    <target name="build"
            depends="compile-server-side, compile-tests, compile-client-side, vaadin.jar, vaadin-sources.jar"
            description="Build package required files, without packing them.">
    </target>

    <target name="compile-server-side" depends="compile-core, webcontent"/>

    <!-- Copy and preprocess sources for packaging 
    NOTE: Replaces <version></version> tags with build version tag for some "textual" files
    -->
    <target name="preprocess-src">
        <!--
        Source directories in the project are
         * src (Vaadin core)
         * tests/testbench (TestBench test cases)
         * tests/server-side (Server-side JUnit test cases)
         * tests/client-side (Client-side JUnit test cases)

        These are copied to 
         * ${result-path}/src/core
         * ${result-path}/src/tests
         * ${result-path}/src/junit

        And compiled to 
         * ${result-path}/classes/core
         * ${result-path}/classes/tests
         * ${result-path}/classes/junit
         
        Java/HTML/CSS/XML files are filtered so the license is added and the version is set. 
        Other files are just copied.
        -->
        
        <loadfile property="VaadinApache2LicenseForJavaFiles" srcFile="build/VaadinApache2LicenseForJavaFiles.txt" />
        
        <mkdir dir="${result-path}/src" />
        <mkdir dir="${result-src-core}" />
        <mkdir dir="${result-src-testbench}" />
        <mkdir dir="${result-src-junit}" />

        <patternset id="preprocessable-files">
            <include name="**/*.java" />
            <include name="**/*.html" />
            <include name="**/*.css" />
            <include name="**/*.xml" />
        </patternset>
        <patternset id="non-preprocessable-files">
            <exclude name="**/.svn" />
            <exclude name="**/*.java" />
            <exclude name="**/*.html" />
            <exclude name="**/*.css" />
            <exclude name="**/*.xml" />
        </patternset>
        <filterset id="version-and-license">
            <filter token="VaadinApache2LicenseForJavaFiles" value="${VaadinApache2LicenseForJavaFiles}" />
            <filter token="VERSION" value="${version.full}" />
        </filterset>
        
        <!-- Adds a style class to JavaDoc <pre> tags for style customization. -->
        <filterset id="pre-css-style" begintoken="     * &lt;" endtoken="&gt;">
            <filter token="pre" value="     * &lt;pre class='code'&gt;" />
        </filterset>

        <echo>Copying src directory and processing copied files.</echo>
        <echo>Replacing &lt;version&gt; tag with build version for java/html/css/xml files.</echo>
        <copy todir="${result-src-core}" overwrite="yes">
            <filterset refid="version-and-license"/>
            <filterset refid="pre-css-style"/>
            <fileset dir="src">
                <patternset refid="preprocessable-files" />
            </fileset>
        </copy>

        <copy todir="${result-src-testbench}">
            <filterset refid="version-and-license"/>
            <fileset dir="tests/testbench">
                <patternset refid="preprocessable-files" />
            </fileset>
        </copy>
        <copy todir="${result-src-junit}">
            <filterset refid="version-and-license"/>
            <fileset dir="tests/server-side">
                <patternset refid="preprocessable-files" />
            </fileset>
            <fileset dir="tests/client-side">
                <patternset refid="preprocessable-files" />
            </fileset>
        </copy>
                
        <!-- Unify mix usage of mac/Linux/Win characters -->
        <echo>Unifying mix usage of Mac/Linux/Win linefeeds for java/html/css/xml files.</echo>
        <fixcrlf srcdir="${result-path}/src" eol="crlf" tablength="4" tab="asis" includes="**/*.java **/*.html **/*.css **/*.xml" />

        <!-- Add other files such as images, these are not filtered or processed by fixcrlf task -->
        <echo>Copying non java/html/css/xml files such as images.</echo>
        <copy todir="${result-src-core}">
            <fileset dir="src">
                <patternset refid="non-preprocessable-files" />
            </fileset>
        </copy>
        <copy todir="${result-src-testbench}">
            <fileset dir="tests/testbench">
                <patternset refid="non-preprocessable-files" />
            </fileset>
        </copy>
        <copy todir="${result-src-junit}">
            <fileset dir="tests/server-side">
                <patternset refid="non-preprocessable-files" />
            </fileset>
            <fileset dir="tests/client-side">
                <patternset refid="non-preprocessable-files" />
            </fileset>
        </copy>

    </target>

    <!-- - - - - - - - - - - - - - - - - - - - - - - - - - - - - - - - - -
  WebContent
   - - - - - - - - - - - - - - - - - - - - - - - - - - - - - - - - - -->
    <target name="webcontent" depends="preprocess-src,defaulttheme">

        <!-- Add WebContent -->
<<<<<<< HEAD
        <echo>Adding VAADIN/themes and demo files.</echo>
=======
        <echo>Adding VAADIN/themes and META-INF</echo>
>>>>>>> 9d8b8ee4
        <copy todir="${output-dir}/WebContent">
            <fileset dir="WebContent">
                <exclude name="**/.svn" />
                <!-- TODO check what is necessary -->
<<<<<<< HEAD
                <include name="demo/**/*" />
=======
                <include name="WEB-INF/lib/hsqldb.jar" />
>>>>>>> 9d8b8ee4
                <include name="VAADIN/themes/**/*" />
            	<include name="VAADIN/vaadinBootstrap.js" />
                <include name="META-INF/**/*" />
            </fileset>
        </copy>

        <!-- Add servlet and portlet configuration files from WebContent -->
        <copy todir="${output-dir}/WebContent/WEB-INF">
            <fileset dir="WebContent/WEB-INF">
                <include name="liferay-*.xml" />
                <include name="portlet.xml" />
                <include name="web.xml" />
            </fileset>
        </copy>
        
        <!-- These should go to various JARs -->
        <copy todir="${output-dir}/WebContent">
            <filterchain>
                <expandproperties />
                <replacetokens begintoken="@" endtoken="@">
                    <token key="version" value="${version.full}" />
                </replacetokens>
                <replacetokens begintoken="@" endtoken="@">
                    <token key="version-minor" value="${version.major}.${version.minor}" />
                </replacetokens>
                <replacetokens begintoken="@" endtoken="@">
                    <token key="builddate" value="${build.date}" />
                </replacetokens>
                <replacetokens begintoken="@" endtoken="@">
                    <token key="gwt-version" value="${gwt-version}" />
                </replacetokens>
            </filterchain>
            <fileset dir="WebContent">
                <exclude name="**/.svn" />
                <include name="release-notes.html" />
                <include name="license.html" />
                <include name="css/**" />
                <include name="img/**" />
            </fileset>
        </copy>
    </target>

<<<<<<< HEAD
    <target name="compile-java" depends="init, webcontent">
        <echo>Compiling src (server-side)</echo>
        
        <!-- Compile all sources at the same time as they depend on each other -->
        <mkdir dir="${result-path}/classes" />
        <javac source="1.5" target="1.5" includeantruntime="false" destdir="${result-path}/classes" debug="true" encoding="UTF-8">
         	<classpath>
        		<path refid="compile.classpath" />
        		<path refid="test.runtime.classpath" />
			</classpath>        	               
             <src path="${result-path}/src/core"/>
             <src path="${result-path}/src/tests"/>
             <src path="${result-path}/src/junit"/>
=======
    <target name="compile-core" depends="init, preprocess-src">
        <echo>Compiling src (server-side)</echo>
    	<!-- Compile core sources first as the other sources depend on these -->
        <mkdir dir="${result-classes-core}" />
        <javac source="1.5" target="1.5" classpathref="compile.classpath.server-side" destdir="${result-classes-core}" debug="true" encoding="UTF-8" includeantruntime="false">
            <src path="${result-src-core}"/>
        </javac>
    </target>
	
    <target name="compile-tests" depends="compile-core">
        <echo>Compiling src (Server and client side JUnit tests)</echo>
    	<!-- Compile server and client side JUnit tests -->
        <mkdir dir="${result-classes-junit}" />
        <javac source="1.5" target="1.5" classpathref="compile.classpath.server-side" destdir="${result-classes-junit}" debug="true" encoding="UTF-8" includeantruntime="false">
        	<classpath path="${result-classes-core}"></classpath>
            <src path="${result-src-junit}"/>
        </javac>
    	
        <echo>Compiling src (TestBench tests)</echo>
    	<!-- Compile TestBench tests -->
        <mkdir dir="${result-classes-testbench}" />
        <javac source="1.5" target="1.5" classpathref="compile.classpath.server-side" destdir="${result-classes-testbench}" debug="true" encoding="UTF-8" includeantruntime="false">
        	<classpath path="${result-classes-junit}"></classpath>
        	<classpath path="${result-classes-core}"></classpath>
            <src path="${result-src-testbench}"/>
>>>>>>> 9d8b8ee4
        </javac>
    	
    </target>

    <target name="compile-helpers" depends="init">
<<<<<<< HEAD
    	<mkdir dir="${buildhelpers-classes}" />
        <ivy:cachepath pathid="buildhelpers.dependencies" resolveId="buildhelpers" conf="compile" file="build/ivy/buildhelpers-ivy.xml"/>        
        <javac source="1.5" target="1.5" includeantruntime="false" srcdir="${buildhelpers-src}" 
        	classpathref="buildhelpers.dependencies" destdir="${buildhelpers-classes}" debug="true" encoding="UTF-8" />
=======
        <javac source="1.5" target="1.5" srcdir="build/buildhelpers" classpath="build/smartsprites/lib/smartsprites-0.2.3-itmill.jar" includeantruntime="false"/>
>>>>>>> 9d8b8ee4
    </target>
    
    <target name="defaulttheme" depends="init, compile-helpers">
        <echo>Combining default themes css files</echo>
        <java classname="com.vaadin.buildhelpers.CompileDefaultTheme" failonerror="yes" fork="yes">
            <arg value="-version" />
            <arg value="${version.full}"/>
            <classpath>
                <path location="${buildhelpers-classes}" />
                <path refid="buildhelpers.dependencies" />
            </classpath>
            <jvmarg value="-Djava.awt.headless=true"/>
        </java>
    </target>

    <target name="testtarget">
        <echo>TEST TARGET CALLED</echo>
    </target>

    <!-- ================================================================== -->
    <!-- Widget Set Compilation                                             -->
    <!-- ================================================================== -->
    <!-- Widget set compilation process:                                    -->
    <!--   1. Preprocess sources                                            -->
    <!--   2. Compile server-side java                                      -->
    <!--   3. Generate widget set definitions and classes                   -->
    <!--   4. Compile widget sets                                           -->
    <!--                                                                    -->
    <!-- Widget sets can be built for two purposes:                         -->
    <!--   * for building installation packages                             -->
    <!--   * for building single widget sets during development             -->
    <!--      Targets: widgetset-<name>                                     -->

    <target name="remove-widgetset-gwt-tmp">
        <echo>Removing widgetset temp files</echo>
        <delete dir="${widgetsets-output-dir}/.gwt-tmp" includeemptydirs="true"/>
        <!-- This is generated by GWT 2.3+ for rpcPolicyManifest and symbolMaps, cannot disable -->
        <delete dir="${widgetsets-output-dir}/WEB-INF" includeemptydirs="true" failonerror="false" />
    </target>

    <!-- The widgetset generator is currently compiled along with rest of server-side Java. -->    
<<<<<<< HEAD
    <target name="compile-widgetset-generator" depends="init, preprocess-src, compile-java"/>
=======
    <target name="compile-widgetset-generator" depends="compile-core"/>


    <path id="widgetset-compile-classpath">
        <pathelement location="${lib-gwt-user}" />
        <pathelement location="${lib-gwt-dev}" />
        <pathelement location="${lib-gwt-validation}" />
        <pathelement location="${lib-gwt-validation-src}" />
        <pathelement location="${result-classes-core}" />
        <pathelement location="${result-src-core}" />
    </path>
>>>>>>> 9d8b8ee4
    
    <target name="compile-widgetset" depends="init-deps" description="Compiles the widgetset given as the first parameter">
        <fail unless="widgetset" message="No widgetset parameter set"/>
        <property name="widgetset-style" value="OBF" />
    	<property name="widgetset-localWorkers" value="4" />
    	<property name="widgetset-extraParams" value="" />
        <echo>Compiling widgetset ${widgetset}. Output directory: ${widgetsets-output-dir}</echo>
    	<mkdir dir="${widgetsets-output-dir}"/>
        <java classname="com.google.gwt.dev.Compiler" failonerror="yes" fork="yes" maxmemory="512m">
        	<classpath>
        		   <path refid="client-side.compile.classpath" />
        		   <pathelement location="${result-path}/classes" />
        	       <pathelement location="${result-path}/src/core" />
            </classpath>            
            <arg value="-war" />
            <arg value="${widgetsets-output-dir}" />
            <arg value="-style" />
            <arg value="${widgetset-style}" />
            <arg value="-localWorkers" />
            <arg value="${widgetset-localWorkers}" />
        	<arg line="${widgetset-extraParams}" />
            <arg value="${widgetset}" />

            <jvmarg value="-Xss8M"/>
            <jvmarg value="-XX:MaxPermSize=256M"/>  
            <jvmarg value="-Djava.awt.headless=true"/>
        </java>
        <antcall target="remove-widgetset-gwt-tmp"/>
        
        <echo>Compiled ${widgetset}</echo>
    </target>
    
    <target name="compile-widgetset-default">
        <antcall target="compile-widgetset">
            <reference refid="client-side.compile.classpath" />
            <param name="widgetset" value="com.vaadin.terminal.gwt.DefaultWidgetSet"/>
        </antcall>
    </target>
    
    <target name="compile-widgetset-portal-default" unless="compile.only.default-widgetset">
        <antcall target="compile-widgetset">
            <reference refid="client-side.compile.classpath" />
            <param name="widgetset" value="com.vaadin.portal.gwt.PortalDefaultWidgetSet"/>
        </antcall>
    </target>

    <!-- Compiles all widgetsets.                                         -->
    <!-- This is called when building packages and when compiling all     -->
    <!-- widgetsets, but not when compiling individual widgetsets.        -->
    <target name="compile-client-side" depends="compile-server-side">
        <echo>Compiling widget sets in parallel.</echo>
        <parallel threadsperprocessor="1">
            <antcall inheritrefs="true" target="compile-widgetset-default"/>
            <antcall inheritrefs="true" target="compile-widgetset-portal-default"/>
        </parallel>
    </target>

    <!-- Definitions for building local components, i.e., not for an installation package. -->
    <target name="init-nonpackage" depends="build.properties">
        <!-- Definitions for building the client-side. -->
        <property name="widgetsets-output-dir" value="WebContent/VAADIN/widgetsets" />

        <echo>We are using ${lib-gwt-dev}.</echo>
        <echo>Widget sets output dir: ${widgetsets-output-dir}</echo>
    </target>

    <!-- Builds all widgetsets locally, i.e., not for an installation package. -->
    <target name="widgetsets" depends="init-nonpackage, init, compile-widgetset-generator, compile-client-side"/>

    <!-- Build each widgetset locally, i.e., not for an installation package. -->
    <target name="widgetset-default" depends="init-nonpackage, init, compile-widgetset-generator, compile-widgetset-default"/>
    <target name="widgetset-portal-default" depends="init-nonpackage, init, compile-widgetset-generator, compile-widgetset-portal-default"/>

    <!-- ================================================================== -->
    <!-- Libraries and Tests                                                -->
    <!-- ================================================================== -->

    <!-- Compile the Vaadin library JAR.                                    -->
    <!-- Need only the default widgetset for this, but can't depend         -->
    <!-- specifically on it, because dependence does not see compiled       -->
    <!-- individual widgetsets, because antcall does not fulfill            -->
    <!-- dependencies.                                                      -->
    <target name="vaadin.jar" depends="compile-server-side, compile-client-side, compile-helpers">
        <echo>Creating JAR (server-side) ${lib-jar-name}</echo>
        <!-- Create Vaadin JAR -->
        <mkdir dir="${output-dir}/META-INF"/>
        <echo file="${output-dir}/META-INF/VERSION">${version.full}</echo> 
        <echo file="${output-dir}/META-INF/GWT-VERSION">${gwt-version}</echo> 
        	
		<emma enabled="${emma.enabled}" >
			<instr instrpath="${result-classes-core}"
				destdir="${result-classes-core-for-emma-war}"
				mode="copy"
				metadatafile="${result-path}/war.es"
				merge="false"
			>
				<filter includes="com.vaadin.*" />
				<filter excludes="com.vaadin.terminal.gwt.*" />
			</instr>
		</emma>    	
    	
        <jar jarfile="${output-dir}/WebContent/WEB-INF/lib/${lib-jar-name}"
             compress="true" manifest="build/package/META-INF/MANIFEST.MF" duplicate="preserve">
            <metainf dir="${output-dir}/META-INF"/>
            <manifest>
                <attribute name="Vaadin-Package-Version" value="1" />
                <attribute name="Vaadin-Widgetsets" value="com.vaadin.terminal.gwt.DefaultWidgetSet" />
                <attribute name="Implementation-Vendor" value="Vaadin Ltd" />
                <attribute name="Implementation-URL" value="http://vaadin.com" />
                <attribute name="Implementation-Version" value="${version.full}" />
                <attribute name="GWT-Version" value="${gwt-version}" />
                <attribute name="GWT-Version-Dependencies" value="${gwt-version-dependencies}" />
                <attribute name="Bundle-Version" value="${version.full}" />
            </manifest>
            <!-- Include any instrumented class files before the normal classes -->
            <fileset dir="${result-classes-core-for-emma-war}" />
            <fileset dir="${result-classes-core}"/>
            <!-- add sources -->
            <fileset dir="${result-src-core}"/>
            <fileset dir="${output-dir}/WebContent">
                <patternset>
                    <include name="VAADIN/widgetsets/com.vaadin.terminal.gwt.DefaultWidgetSet/**/*" />
                    <include name="VAADIN/themes/base/**/*" />
                    <include name="VAADIN/themes/chameleon/**/*" />
                    <include name="VAADIN/themes/liferay/**/*" />
                    <include name="VAADIN/themes/runo/**/*" />
                    <include name="VAADIN/themes/reindeer/**/*" />
                    <include name="VAADIN/vaadinBootstrap.js" />
                    
                    <include name="release-notes.html" />
                    <include name="license.html" />
                    <include name="css/**" />
                    <include name="img/**" />
                </patternset>
            </fileset>
        </jar>
        
        <!-- Generate the Export-Package attribute in the manifest of the JAR -->
        <java classname="com.vaadin.buildhelpers.GeneratePackageExports" failonerror="true" fork="yes">
            <arg value="${output-dir}/WebContent/WEB-INF/lib/${lib-jar-name}"/>
            <classpath>
                <pathelement location="${buildhelpers-classes}" />
            </classpath>
        </java>
        
        <echo>##teamcity[publishArtifacts '${output-dir}/WebContent/WEB-INF/lib/${lib-jar-name}']</echo>
    </target>

    <target name="vaadin-sources.jar" depends="init">
        <jar file="${result-path}/${lib-sources-jar-name}" compress="true">
            <fileset dir="${result-src-core}">
                <patternset>
                    <include name="**/*.java" />
                </patternset>
            </fileset>
            <fileset dir="${output-dir}/WebContent">
                <patternset>
                    <include name="release-notes.html" />
                    <include name="license.html" />
                    <include name="css/**" />
                    <include name="img/**" />
                </patternset>
            </fileset>
        </jar>
    </target>
    
    <!-- ================================================================== -->
    <!-- Documentation                                                      -->
    <!-- ================================================================== -->

    <!-- - - - - - - - - - - - - - - - - - - - - - - - - - - - - - - - - -  -->
    <!-- Documentation: Add Javadoc to doc                                  -->
    <!-- - - - - - - - - - - - - - - - - - - - - - - - - - - - - - - - - -  -->
    <target name="javadoc" depends="init, preprocess-src">
        <property name="javadoc.destdir" value="${output-dir}/WebContent/docs/api"/>
        
<<<<<<< HEAD
        <javadoc destdir="${javadoc.destdir}" author="true" version="true" use="true" windowtitle="${product-name}" classpathref="compile.classpath">
            <packageset dir="${result-path}/src/core">
                <include name="${toolkit-package}/**" />
            </packageset>
=======
        <javadoc destdir="${javadoc.destdir}" author="true" version="true" use="true" windowtitle="${product-name}" classpathref="compile.classpath.client-side">
            <packageset dir="${result-src-core}"/>
>>>>>>> 9d8b8ee4
            <doctitle>${javadoc.doctitle}</doctitle>
            <!-- <header><![CDATA[<script type="text/javascript" src=".html-style/style.js"></script>]]></header> -->
            <bottom>${javadoc.bottom}</bottom>
            <link offline="true" href="http://java.sun.com/j2se/1.5.0/docs/api/" packagelistLoc="build/javadoc/j2se-1.5.0" />
            <link offline="true" href="http://java.sun.com/j2ee/1.4/docs/api/" packagelistLoc="build/javadoc/j2ee-1.4" />
        </javadoc>

        <!-- Create a javadoc jar, mainly for Maven -->
        <jar file="${result-path}/${lib-javadoc-jar-name}" compress="true">
            <fileset dir="${javadoc.destdir}">
                <patternset>
                    <include name="**" />
                </patternset>
            </fileset>
            <fileset dir="${output-dir}/WebContent">
                <patternset>
                    <include name="release-notes.html" />
                    <include name="license.html" />
                    <include name="css/**" />
                    <include name="img/**" />
                </patternset>
            </fileset>
        </jar>

        <!-- Append local style definitions. -->
        <echo>Appending local style definitions</echo>
        <concat destfile="${javadoc.destdir}/stylesheet.css" append="yes">
            <filelist dir="build/javadoc" files="stylesheet-local.css"/>
        </concat>
    </target>

    <!-- ================================================================== -->
    <!-- Difference to previous release package.                            -->
    <!-- ================================================================== -->

    <!-- This should be called after the Linux package is ready. -->
    <target name="differences" if="build.differences">
        <exec executable="python" searchpath="true" failonerror="true" output="${result-path}/differences.txt">
            <arg value="build/bin/package-diff.py"/>
            <arg value="${version.full}"/>
        </exec>

        <echo>##teamcity[publishArtifacts '${result-path}/differences.txt']</echo>
    </target>
    
    <!-- ================================================================== -->
    <!-- Custom build.                                                     -->
    <!-- ================================================================== -->

    <!-- Main target for the custom build. -->
    <!-- Need to read custom build configuration before calling clean-result -->
    <target name="custom-build" depends="custom-build-init, clean-result, nightly-init, init, build">
    </target>


    <!-- Initialize a custom build. -->
    <target name="custom-build-init">
        <echo>Preparing a custom build with properties file: ${build.properties.file}</echo>

        <!-- Custom build support -->
        <antcontrib:if>
            <isset property="build.properties.file"/>
            <then>
                <tstamp>
                    <format property="build.date.compact" pattern="yyyyMMdd"/>
                </tstamp>
                <property file="${build.properties.file}" />
                <property name="version" value="${vaadin.version}"/>
                <property name="version.full" value="${version}-${build.date.compact}"/>
            </then>
            <!-- Otherwise version is set by the target "init" -->
        </antcontrib:if>
    </target>

    <target name="custom-build-maven-publish">
        <antcall target="nightly-maven-publish" />
    </target>


    <!-- ================================================================== -->
    <!-- Nightly build.                                                     -->
    <!-- ================================================================== -->

    <!-- Main target for the nightly build. -->
    <target name="nightly" depends="clean-result, nightly-init, init, build, javadoc, differences">
    </target>


    <!-- Initialize a nightly build. -->
    <target name="nightly-init" depends="build.properties">

        <!-- Mandatory parameters. -->
        <fail unless="build.number" message="The build.number property must be defined."/>
        <fail unless="nightly.publish" message="The nightly.publish property must be defined."/>

        <!-- Optional parameters. -->
        <property name="build.tag" value="dev"/>

        <echo>Base version: ${version}</echo>
        <echo>Build number: ${build.number}</echo>
        <echo>Build tag: ${build.tag}</echo>
        <echo>Publish target: ${nightly.publish}</echo>
        <echo>Demo publish target: ${nightly.demo.publish}</echo>

        <!-- Set build number. -->
        <tstamp>
            <format property="nightly.date" pattern="yyyyMMdd"/>
        </tstamp>
        <property name="version.full" value="${version}.${build.tag}-${nightly.date}-${build.number}"/>

        <echo>Version will be: ${version.full}</echo>

        <!-- Tell TeamCity the build name. Have to do it this way, because   -->
        <!-- this script needs to get the plain build number as a parameter. -->
        <echo>##teamcity[buildNumber '${version}-c${build.number}']</echo>
    </target>

    <target name="nightly-teamcity-publish">
        <!-- Publish as a TeamCity artifact. -->
        <echo>##teamcity[publishArtifacts '${output-dir}/WebContent/WEB-INF/lib/${lib-jar-name}']</echo>
    </target>

    <!-- Copies the nightly build artifacts to the download server. -->
    <target name="nightly-download-publish" if="nightly.publish">
        <!-- Publish to the download server. -->
        <echo>Installing ${output-dir}/WebContent/WEB-INF/lib/${lib-jar-name} to ${nightly.publish}</echo>
        <echo>Hopefully you have permissions for the copy operation with SSH.</echo>

        <!-- Copy the linux installation package and the JAR. -->
        <exec executable="scp" searchpath="true" resultproperty="nightly.install.scp.result">
            <arg value="-B"/>
            <arg value="${output-dir}/WebContent/WEB-INF/lib/${lib-jar-name}"/>
            <arg value="${nightly.publish}"/>
        </exec>

        <echo>Result: ${nightly.install.scp.result}</echo>
    </target>

    <!-- Copies the nightly build artifacts to the download server. -->
    <target name="nightly-tests-publish" if="nightly.demo.publish" depends="internal-package-war">
        <fail unless="version.major" message="Major version must be defined in version.major"/>
        <fail unless="version.minor" message="Major version must be defined in version.minor"/>
        
        
        <!-- Publish to the demo server. -->
        <property name="src" value="${result-path}/${test-war-filename}"/>
        <property name="target" value="${nightly.demo.publish}/${version.major}.${version.minor}-${build.tag}.war"/>
        
        <echo>Installing ${src} to ${target}</echo>

        <!-- Copy the linux installation package and the JAR. -->
        <exec executable="scp" searchpath="true" resultproperty="nightly.demo.install.scp.result">
            <arg value="-B"/>
            <arg value="${src}"/>
            <arg value="${target}"/>
        </exec>

        <echo>Result: ${nightly.install.scp.result}</echo>
    </target>

    <target name="nightly-publish" depends="nightly-teamcity-publish, nightly-download-publish, nightly-tests-publish">
    </target>

    
    <target name="nightly-maven-pom.xml">
        <echo>Creating pom.xml for nightly build</echo>
        <property name="vaadin.version.maven" value="${version.major}.${version.minor}-SNAPSHOT" />
        <copy tofile="build/maven/pom.xml">
            <filterchain>
                <expandproperties />
                <replacetokens begintoken="@" endtoken="@">
                    <token key="MAVEN-VERSION" value="${vaadin.version.maven}" />
                </replacetokens>
            </filterchain>
            <fileset file="build/maven/pom-template.xml"/>
        </copy>
    </target>
    
    <target name="nightly-maven-publish" depends="nightly-maven-pom.xml">
        <property file="${gpg.passphrase.file}" />

        <echo>Publishing ${output-dir}/WebContent/WEB-INF/lib/${lib-jar-name} to Maven repository</echo>
        <artifact:mvn>
            <arg value="gpg:sign-and-deploy-file"/>
            <!-- .. is a workaround as maven runs in the build directory -->
            <sysproperty key="file" value="../${output-dir}/WebContent/WEB-INF/lib/${lib-jar-name}" />
            <sysproperty key="pomFile" value="maven/pom.xml" />
            <sysproperty key="repositoryId" value="vaadin-snapshots" />
            <sysproperty key="url" value="${snapshot.repository.url}" />
            <sysproperty key="gpg.passphrase" value="${gpg.passphrase}" />
        </artifact:mvn>
    </target>

    <target name="local-maven-pom.xml">
        <echo>Creating pom.xml for local test build</echo>
        <fail unless="version.major" message="Major version must be defined in version.major"/>
        <fail unless="version.minor" message="Major version must be defined in version.minor"/>
        <property name="vaadin.version.maven" value="${version.major}.${version.minor}" />
        <copy tofile="build/maven/pom.xml">
            <filterchain>
                <expandproperties />
                <replacetokens begintoken="@" endtoken="@">
                    <token key="MAVEN-VERSION" value="${vaadin.version.maven}" />
                </replacetokens>
            </filterchain>
            <fileset file="build/maven/pom-template.xml"/>
        </copy>
    </target>
    
    <target name="local-maven-publish" depends="local-maven-pom.xml">
        <echo>Publishing ${output-dir}/WebContent/WEB-INF/lib/${lib-jar-name} to the local Maven repository</echo>
        <artifact:mvn>
            <arg value="install:install-file"/>
            <!-- .. is a workaround as maven runs in the build directory -->
            <sysproperty key="file" value="../${output-dir}/WebContent/WEB-INF/lib/${lib-jar-name}" />
            <sysproperty key="pomFile" value="maven/pom.xml" />
        </artifact:mvn>
    </target>

    <!-- ================================================================== -->
    <!-- Automated tests.                                                   -->
    <!-- ================================================================== -->

    <target name="tests" depends="compile-tests, internal-package-war">
        <!-- Run all different types of tests in parallel to decrease testing time -->
        <parallel threadcount="3">
        	<sequential>
                <!-- Sleep before running integration tests so testbench tests have time to compile and start -->
                <sleep minutes="4" /> 
                <antcall inheritrefs="true" inheritall="true" target="integration-tests"></antcall>
        	</sequential>
            <antcall inheritrefs="true" inheritall="true" target="testbench-tests"></antcall>
            <antcall inheritrefs="true" inheritall="true" target="server-side-tests"></antcall>
        </parallel>
        
        <!-- Create a combined report from each test's sub report -->
		<emma enabled="${emma.enabled}" >
			<merge file="${result-path}/combined.es">
				<fileset dir="${result-path}" >
					<include name="*.ec" />
					<include name="*.em" />
				</fileset>
			</merge>
			<report sourcepath="${result-src-core}" >
				<fileset dir="${result-path}" >
					<include name="combined.es" />
				</fileset>
				
				<txt outfile="../${result-path}/coverage/coverage-combined/coverage.txt" />
				<html outfile="../${result-path}/coverage/coverage-combined/coverage.html" />
			</report>
		</emma>    	    	
        <echo>##teamcity[publishArtifacts '${result-path}/coverage']</echo>
    </target>
    
    <!-- Assumes java classes have been compiled but depends does not work out well as this is run from a <parallel> task-->
<<<<<<< HEAD
    <target name="server-side-tests" depends="init-deps" unless="tests.serverside.skip">    	
=======
    <target name="server-side-tests" unless="tests.serverside.skip" depends="compile-tests">
>>>>>>> 9d8b8ee4
		<emma enabled="${emma.enabled}" >
			<instr instrpath="${result-classes-core}"
				destdir="${result-classes-core-for-emma-junit}"
				mode="copy"
				metadatafile="${result-path}/unittests.em"
   			    merge="false"
		        >
				<filter includes="com.vaadin.*" />
				<filter excludes="com.vaadin.terminal.gwt.*" />
			</instr>
		</emma>    	    	
        <junit printsummary="yes"> 
            <classpath> 
<<<<<<< HEAD
                <pathelement path="${result-path}/junit_emma_classes" />
                <pathelement path="${result-path}/classes" />            	
            	<path refid="test.runtime.classpath"></path>
                <path refid="compile.classpath"></path>
=======
                <pathelement path="${result-classes-core-for-emma-junit}" />
                <pathelement path="${result-classes-core}" />
                <pathelement path="${result-classes-junit}" />
            	<path refid="emma.lib" />
                <path refid="compile.classpath"/>
>>>>>>> 9d8b8ee4
            </classpath>
        	<jvmarg value="-Demma.coverage.out.file=../${result-path}/unittests.ec" />

            <batchtest fork="yes">
<<<<<<< HEAD
                <fileset dir="tests/server-side" includes="**/*.java" excludes="**/Abstract*.java,com/vaadin/tests/data/bean/*.java,com/vaadin/tests/util/*.java" />
=======
                <fileset dir="tests/server-side" includes="**/*.java" excludes="**/Abstract*.java,**/VaadinClasses.java" />
>>>>>>> 9d8b8ee4
                <fileset dir="tests/client-side" includes="**/*.java" excludes="**/Abstract*.java" />
            </batchtest>
        </junit>
		<emma enabled="${emma.enabled}" >
			<report sourcepath="${result-src-core}" >
				<fileset dir="${result-path}" >
					<include name="unittests.*" />
				</fileset>
				
				<txt outfile="../${result-path}/coverage/coverage-unittests/unittests_coverage.txt" />
				<html outfile="../${result-path}/coverage/coverage-unittests/unittests_coverage.html" />
			</report>
    	</emma>
        <echo>##teamcity[publishArtifacts '${result-path}/coverage']</echo>
    </target>

    <!-- Assumes java classes have been compiled but depends does not work out well as this is run from a <parallel> task-->
    <target name="testbench-tests" unless="tests.testbench.skip">
        <fail unless="product-file" message="The 'product-file' property must be defined."/>
        <fail unless="version" message="The 'version' property must be defined."/>

        <echo>Version: ${version.full}</echo>

        <!-- Parameters for the test.xml script. -->
        <fail unless="com.vaadin.testbench.tester.host" message="The 'com.vaadin.testbench.tester.host' property must be defined."/>
        <fail unless="com.vaadin.testbench.deployment.url" message="The 'com.vaadin.testbench.deployment.url' property must be defined."/>
        <fail unless="com.vaadin.testbench.lib.dir" message="The 'com.vaadin.testbench.lib.dir' property must be defined."/>

        <property name="com.vaadin.testbench.screenshot.block.error" value="0.025"/>
        <property name="com.vaadin.testbench.debug" value="false"/>
        <property name="package.name" value="${base-name}"/>

        <!-- Only Linux tests allowed. TODO: Generalize this. -->
        <property name="package.filename" value="${result-path}/${test-war-filename}"/>

        <!-- Run the separate test script. -->
        <ant antfile="tests/test.xml" target="test-package" inheritall="false" inheritrefs="true">
            <!-- This is provided so that the test script can copy the -->
            <!-- "tests" classes after unpacking the package.          -->
            <property name="output-dir" value="${output-dir}"/>

            <!-- Convert tests to run multiple times if failed. -->
            <property name="retries" value="2"/>
                        	
            <property name="package.filename" value="${basedir}/${package.filename}"/>
            <property name="testing.testarea" value="/tmp/testarea"/>
            <property name="package.name" value="${package.name}"/>
            <property name="test-output-dir" value="../build/test-output" />
            <property name="com.vaadin.testbench.tester.host" value="${com.vaadin.testbench.tester.host}"/>
            <property name="com.vaadin.testbench.deployment.url" value="${com.vaadin.testbench.deployment.url}"/>
            <property name="com.vaadin.testbench.lib.dir" value="${com.vaadin.testbench.lib.dir}"/>
            <property name="com.vaadin.testbench.debug" value="${com.vaadin.testbench.debug}"/>
            <property name="com.vaadin.testbench.screenshot.block.error" value="${com.vaadin.testbench.screenshot.block.error}"/>
        	
        	<property name="deps.initialized"  value="${deps.initialized}"/>
        		
        </ant>
    	
		<emma enabled="${emma.enabled}" >
			<report sourcepath="${result-src-core}" >
				<fileset dir="${result-path}" >
					<include name="war.*" />
				</fileset>
				
				<txt outfile="../${result-path}/coverage/coverage-testbench/testbench_coverage.txt" />
				<html outfile="../${result-path}/coverage/coverage-testbench/testbench_coverage.html" />
			</report>
		</emma>    	
        <echo>##teamcity[publishArtifacts '${result-path}/coverage/']</echo>
    </target>

    <!-- Assumes java classes have been compiled but depends does not work out well as this is run from a <parallel> task-->
    <target name="integration-tests" depends="init-deps" unless="tests.integration.skip">
        <!-- Parameters for the test.xml script. -->
        <fail unless="com.vaadin.testbench.tester.host" message="The 'com.vaadin.testbench.tester.host' property must be defined."/>
        <fail unless="com.vaadin.testbench.lib.dir" message="The 'com.vaadin.testbench.lib.dir' property must be defined."/>
        <fail unless="sshkey.file" message="The 'sshkey.file' property must be defined."/>

        <!-- Empty passphrase if no passphrase defined -->
        <property name="passphrase" value="" />
        <property name="tests.war" location="${result-path}/${test-war-filename}" />
        
        <!-- Run the separate test script. -->
        <ant antfile="tests/integration_tests.xml" target="integration-test-all" inheritall="false" inheritrefs="true">
              <!-- This is provided so that the test script can copy the -->
              <!-- "tests" classes after unpacking the package.          -->
              <property name="output-dir" value="${output-dir}"/>

              <property name="com.vaadin.testbench.tester.host" value="${com.vaadin.testbench.tester.host}"/>
              <property name="com.vaadin.testbench.lib.dir" value="${com.vaadin.testbench.lib.dir}"/>
              <property name="sshkey.file" value="${sshkey.file}" />
              <property name="passphrase" value="${passphrase}" />
              <property name="demo.war" value="${tests.war}"/>
        	
              <property name="deps.initialized"  value="${deps.initialized}"/>
        </ant>
    </target>
</project>

<!-- These are for emacs. -->
<!-- Keep this comment at the end of the file
Local variables:
mode: xml
sgml-omittag:nil
sgml-shorttag:nil
sgml-namecase-general:nil
sgml-general-insert-case:lower
sgml-minimize-attributes:nil
sgml-always-quote-attributes:t
sgml-indent-step:4
sgml-indent-data:t
sgml-parent-document:nil
sgml-exposed-tags:nil
sgml-local-catalogs:("/etc/sgml/catalog" "/usr/share/xemacs21/xemacs-packages/etc/psgml-dtds/CATALOG")
sgml-local-ecat-files:("ECAT" "~/sgml/ECAT" "/usr/share/sgml/ECAT" "/usr/local/share/sgml/ECAT" "/usr/local/lib/sgml/ECAT")
End:
--><|MERGE_RESOLUTION|>--- conflicted
+++ resolved
@@ -31,7 +31,6 @@
         <ivy:cachepath pathid="test.runtime.classpath" conf="ss.test.runtime"/>
     </target>
 
-	
     <!-- Clean results - - - - - - - - - - - - - - - - - - - - - - - - - -->
     <target name="clean-result" depends="build.properties">
 
@@ -80,11 +79,7 @@
     <!-- Initialization - - - - - - - - - - - - - - - - - - - - - - - - - - -->
     <!-- ================================================================== -->
 
-<<<<<<< HEAD
-     <target name="init" depends="init-deps">
-=======
-    <target name="init" depends="check-java-version, build.properties">
->>>>>>> 9d8b8ee4
+     <target name="init" depends="init-deps, build.properties">
         <!-- Current timestamp in different formats. -->
         <tstamp>
             <format property="build.date" pattern="yyyy-MM-dd"/>
@@ -358,20 +353,11 @@
     <target name="webcontent" depends="preprocess-src,defaulttheme">
 
         <!-- Add WebContent -->
-<<<<<<< HEAD
-        <echo>Adding VAADIN/themes and demo files.</echo>
-=======
         <echo>Adding VAADIN/themes and META-INF</echo>
->>>>>>> 9d8b8ee4
         <copy todir="${output-dir}/WebContent">
             <fileset dir="WebContent">
                 <exclude name="**/.svn" />
-                <!-- TODO check what is necessary -->
-<<<<<<< HEAD
-                <include name="demo/**/*" />
-=======
                 <include name="WEB-INF/lib/hsqldb.jar" />
->>>>>>> 9d8b8ee4
                 <include name="VAADIN/themes/**/*" />
             	<include name="VAADIN/vaadinBootstrap.js" />
                 <include name="META-INF/**/*" />
@@ -414,21 +400,6 @@
         </copy>
     </target>
 
-<<<<<<< HEAD
-    <target name="compile-java" depends="init, webcontent">
-        <echo>Compiling src (server-side)</echo>
-        
-        <!-- Compile all sources at the same time as they depend on each other -->
-        <mkdir dir="${result-path}/classes" />
-        <javac source="1.5" target="1.5" includeantruntime="false" destdir="${result-path}/classes" debug="true" encoding="UTF-8">
-         	<classpath>
-        		<path refid="compile.classpath" />
-        		<path refid="test.runtime.classpath" />
-			</classpath>        	               
-             <src path="${result-path}/src/core"/>
-             <src path="${result-path}/src/tests"/>
-             <src path="${result-path}/src/junit"/>
-=======
     <target name="compile-core" depends="init, preprocess-src">
         <echo>Compiling src (server-side)</echo>
     	<!-- Compile core sources first as the other sources depend on these -->
@@ -454,20 +425,15 @@
         	<classpath path="${result-classes-junit}"></classpath>
         	<classpath path="${result-classes-core}"></classpath>
             <src path="${result-src-testbench}"/>
->>>>>>> 9d8b8ee4
         </javac>
     	
     </target>
 
     <target name="compile-helpers" depends="init">
-<<<<<<< HEAD
     	<mkdir dir="${buildhelpers-classes}" />
         <ivy:cachepath pathid="buildhelpers.dependencies" resolveId="buildhelpers" conf="compile" file="build/ivy/buildhelpers-ivy.xml"/>        
         <javac source="1.5" target="1.5" includeantruntime="false" srcdir="${buildhelpers-src}" 
-        	classpathref="buildhelpers.dependencies" destdir="${buildhelpers-classes}" debug="true" encoding="UTF-8" />
-=======
-        <javac source="1.5" target="1.5" srcdir="build/buildhelpers" classpath="build/smartsprites/lib/smartsprites-0.2.3-itmill.jar" includeantruntime="false"/>
->>>>>>> 9d8b8ee4
+                	classpathref="buildhelpers.dependencies" destdir="${buildhelpers-classes}" debug="true" encoding="UTF-8" />
     </target>
     
     <target name="defaulttheme" depends="init, compile-helpers">
@@ -509,22 +475,8 @@
     </target>
 
     <!-- The widgetset generator is currently compiled along with rest of server-side Java. -->    
-<<<<<<< HEAD
-    <target name="compile-widgetset-generator" depends="init, preprocess-src, compile-java"/>
-=======
     <target name="compile-widgetset-generator" depends="compile-core"/>
 
-
-    <path id="widgetset-compile-classpath">
-        <pathelement location="${lib-gwt-user}" />
-        <pathelement location="${lib-gwt-dev}" />
-        <pathelement location="${lib-gwt-validation}" />
-        <pathelement location="${lib-gwt-validation-src}" />
-        <pathelement location="${result-classes-core}" />
-        <pathelement location="${result-src-core}" />
-    </path>
->>>>>>> 9d8b8ee4
-    
     <target name="compile-widgetset" depends="init-deps" description="Compiles the widgetset given as the first parameter">
         <fail unless="widgetset" message="No widgetset parameter set"/>
         <property name="widgetset-style" value="OBF" />
@@ -700,15 +652,8 @@
     <target name="javadoc" depends="init, preprocess-src">
         <property name="javadoc.destdir" value="${output-dir}/WebContent/docs/api"/>
         
-<<<<<<< HEAD
-        <javadoc destdir="${javadoc.destdir}" author="true" version="true" use="true" windowtitle="${product-name}" classpathref="compile.classpath">
-            <packageset dir="${result-path}/src/core">
-                <include name="${toolkit-package}/**" />
-            </packageset>
-=======
         <javadoc destdir="${javadoc.destdir}" author="true" version="true" use="true" windowtitle="${product-name}" classpathref="compile.classpath.client-side">
             <packageset dir="${result-src-core}"/>
->>>>>>> 9d8b8ee4
             <doctitle>${javadoc.doctitle}</doctitle>
             <!-- <header><![CDATA[<script type="text/javascript" src=".html-style/style.js"></script>]]></header> -->
             <bottom>${javadoc.bottom}</bottom>
@@ -965,11 +910,7 @@
     </target>
     
     <!-- Assumes java classes have been compiled but depends does not work out well as this is run from a <parallel> task-->
-<<<<<<< HEAD
-    <target name="server-side-tests" depends="init-deps" unless="tests.serverside.skip">    	
-=======
     <target name="server-side-tests" unless="tests.serverside.skip" depends="compile-tests">
->>>>>>> 9d8b8ee4
 		<emma enabled="${emma.enabled}" >
 			<instr instrpath="${result-classes-core}"
 				destdir="${result-classes-core-for-emma-junit}"
@@ -983,27 +924,15 @@
 		</emma>    	    	
         <junit printsummary="yes"> 
             <classpath> 
-<<<<<<< HEAD
-                <pathelement path="${result-path}/junit_emma_classes" />
-                <pathelement path="${result-path}/classes" />            	
-            	<path refid="test.runtime.classpath"></path>
-                <path refid="compile.classpath"></path>
-=======
                 <pathelement path="${result-classes-core-for-emma-junit}" />
                 <pathelement path="${result-classes-core}" />
                 <pathelement path="${result-classes-junit}" />
-            	<path refid="emma.lib" />
-                <path refid="compile.classpath"/>
->>>>>>> 9d8b8ee4
+            	<path refid="test.runtime.classpath"></path>
             </classpath>
         	<jvmarg value="-Demma.coverage.out.file=../${result-path}/unittests.ec" />
 
             <batchtest fork="yes">
-<<<<<<< HEAD
-                <fileset dir="tests/server-side" includes="**/*.java" excludes="**/Abstract*.java,com/vaadin/tests/data/bean/*.java,com/vaadin/tests/util/*.java" />
-=======
-                <fileset dir="tests/server-side" includes="**/*.java" excludes="**/Abstract*.java,**/VaadinClasses.java" />
->>>>>>> 9d8b8ee4
+                <fileset dir="tests/server-side" includes="**/*.java" excludes="**/Abstract*.java,com/vaadin/tests/data/bean/*.java,com/vaadin/tests/util/*.java,**/VaadinClasses.java" />
                 <fileset dir="tests/client-side" includes="**/*.java" excludes="**/Abstract*.java" />
             </batchtest>
         </junit>
