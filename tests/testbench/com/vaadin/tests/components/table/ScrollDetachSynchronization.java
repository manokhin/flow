package com.vaadin.tests.components.table;

import com.vaadin.tests.components.AbstractTestCase;
import com.vaadin.ui.Button;
import com.vaadin.ui.Button.ClickEvent;
import com.vaadin.ui.HorizontalLayout;
import com.vaadin.ui.Layout;
import com.vaadin.ui.Table;
import com.vaadin.ui.VerticalLayout;

public class ScrollDetachSynchronization extends AbstractTestCase {

    @Override
<<<<<<< HEAD
    public void setup() {
        getMainWindow().setContent(buildLayout());
=======
    public void init() {
        Window mainWindow = new Window("Synctest Application");
        mainWindow.setContent(buildLayout());
        setMainWindow(mainWindow);
>>>>>>> 257d49fc
    }

    @Override
    protected String getDescription() {
        return "Scrolling, then detaching, a table causes out of sync on IE";
    }

    @Override
    protected Integer getTicketNumber() {
        return 6970;
    }

    private Layout buildLayout() {
        final VerticalLayout mainLayout = new VerticalLayout();
        mainLayout.setSizeFull();

        HorizontalLayout buttonBar = new HorizontalLayout();
        buttonBar.setSizeUndefined();
        Button first = new Button("First layout");
        Button second = new Button("Second layout");
        first.setDebugId("FirstButton");
        second.setDebugId("SecondButton");
        buttonBar.addComponent(first);
        buttonBar.addComponent(second);
        mainLayout.addComponent(buttonBar);

        final HorizontalLayout firstLayout = buildTestLayout(true);
        final HorizontalLayout secondLayout = buildTestLayout(false);

        mainLayout.addComponent(firstLayout);
        mainLayout.setExpandRatio(firstLayout, 1);

        first.addListener(new Button.ClickListener() {
            public void buttonClick(ClickEvent event) {
                if (mainLayout.getComponent(1).equals(secondLayout)) {
                    mainLayout.replaceComponent(secondLayout, firstLayout);
                    mainLayout.setExpandRatio(firstLayout, 1);
                }
            }
        });
        second.addListener(new Button.ClickListener() {
            public void buttonClick(ClickEvent event) {
                if (mainLayout.getComponent(1).equals(firstLayout)) {
                    mainLayout.replaceComponent(firstLayout, secondLayout);
                    mainLayout.setExpandRatio(secondLayout, 1);
                }
            }
        });
        return mainLayout;
    }

    private HorizontalLayout buildTestLayout(boolean first) {
        String which = first ? "First" : "Second";

        HorizontalLayout hl = new HorizontalLayout();
        hl.setSizeFull();
        hl.setDebugId(which + "Layout");

        Table t = new Table();
        t.addContainerProperty("name", String.class, null);
        for (int i = 0; i < 10; i++) {
            String id = which + " " + i;
            t.addItem(new String[] { id }, id);
        }
        t.setDebugId(which + "Table");
        t.setItemCaptionPropertyId("name");
        t.setSizeFull();

        hl.addComponent(t);

        return hl;
    }
}<|MERGE_RESOLUTION|>--- conflicted
+++ resolved
@@ -1,6 +1,6 @@
 package com.vaadin.tests.components.table;
 
-import com.vaadin.tests.components.AbstractTestCase;
+import com.vaadin.tests.components.TestBase;
 import com.vaadin.ui.Button;
 import com.vaadin.ui.Button.ClickEvent;
 import com.vaadin.ui.HorizontalLayout;
@@ -8,18 +8,11 @@
 import com.vaadin.ui.Table;
 import com.vaadin.ui.VerticalLayout;
 
-public class ScrollDetachSynchronization extends AbstractTestCase {
+public class ScrollDetachSynchronization extends TestBase {
 
     @Override
-<<<<<<< HEAD
     public void setup() {
         getMainWindow().setContent(buildLayout());
-=======
-    public void init() {
-        Window mainWindow = new Window("Synctest Application");
-        mainWindow.setContent(buildLayout());
-        setMainWindow(mainWindow);
->>>>>>> 257d49fc
     }
 
     @Override
@@ -53,6 +46,7 @@
         mainLayout.setExpandRatio(firstLayout, 1);
 
         first.addListener(new Button.ClickListener() {
+            @Override
             public void buttonClick(ClickEvent event) {
                 if (mainLayout.getComponent(1).equals(secondLayout)) {
                     mainLayout.replaceComponent(secondLayout, firstLayout);
@@ -61,6 +55,7 @@
             }
         });
         second.addListener(new Button.ClickListener() {
+            @Override
             public void buttonClick(ClickEvent event) {
                 if (mainLayout.getComponent(1).equals(firstLayout)) {
                     mainLayout.replaceComponent(firstLayout, secondLayout);
