--- conflicted
+++ resolved
@@ -1,4 +1,3 @@
-<<<<<<< HEAD
 package com.vaadin.tests.tickets;
 
 import com.vaadin.data.util.ObjectProperty;
@@ -43,50 +42,4 @@
                     }
                 }));
     }
-=======
-package com.vaadin.tests.tickets;
-
-import com.vaadin.data.util.ObjectProperty;
-import com.vaadin.ui.Button;
-import com.vaadin.ui.Button.ClickEvent;
-import com.vaadin.ui.TextField;
-import com.vaadin.ui.Window;
-
-public class Ticket1806 extends com.vaadin.Application {
-
-    @Override
-    public void init() {
-        final Window main = new Window(getClass().getName().substring(
-                getClass().getName().lastIndexOf(".") + 1));
-        setMainWindow(main);
-
-        final ObjectProperty<String> prop = new ObjectProperty<String>("");
-        final TextField tf1 = new TextField(
-                "Buffered TextField bound to ObjectProperty");
-        tf1.setWriteThrough(false);
-        tf1.setReadThrough(false);
-        tf1.setPropertyDataSource(prop);
-        main.addComponent(tf1);
-        main.addComponent(new Button(
-                "This button does nothing (but flushes queued variable changes)"));
-        main.addComponent(new Button("Commit the field to property",
-                new Button.ClickListener() {
-                    public void buttonClick(ClickEvent event) {
-                        tf1.commit();
-                    }
-                }));
-        main.addComponent(new Button("Show property value",
-                new Button.ClickListener() {
-                    public void buttonClick(ClickEvent event) {
-                        main.showNotification("'" + prop.getValue() + "'");
-                    }
-                }));
-        main.addComponent(new Button("Show field value",
-                new Button.ClickListener() {
-                    public void buttonClick(ClickEvent event) {
-                        main.showNotification("'" + tf1.getValue() + "'");
-                    }
-                }));
-    }
->>>>>>> 116cd1f2
 }