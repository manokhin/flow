--- conflicted
+++ resolved
@@ -1,4 +1,3 @@
-<<<<<<< HEAD
 package com.vaadin.tests.tickets;
 
 import com.vaadin.Application;
@@ -109,117 +108,4 @@
         return b;
 
     }
-}
-=======
-package com.vaadin.tests.tickets;
-
-import com.vaadin.Application;
-import com.vaadin.ui.AbstractOrderedLayout;
-import com.vaadin.ui.Alignment;
-import com.vaadin.ui.Button;
-import com.vaadin.ui.GridLayout;
-import com.vaadin.ui.HorizontalLayout;
-import com.vaadin.ui.Layout;
-import com.vaadin.ui.Layout.AlignmentHandler;
-import com.vaadin.ui.Panel;
-import com.vaadin.ui.VerticalLayout;
-import com.vaadin.ui.Window;
-
-public class Ticket1966 extends Application {
-
-    @Override
-    public void init() {
-        Window w = new Window(getClass().getName());
-        setMainWindow(w);
-        // setTheme("tests-tickets");
-        w.setContent(new GridLayout(2, 2));
-        // w.getLayout().setSizeFull();
-        createUI((Layout) w.getContent());
-    }
-
-    private void createUI(Layout layout) {
-        orderedLayout(layout);
-        gridLayout(layout);
-    }
-
-    private void gridLayout(Layout layout) {
-        Panel p = new Panel("GridLayout");
-        layout.addComponent(p);
-
-        GridLayout gl = new GridLayout(1, 4);
-        gl.setCaption("Horizontal");
-        Button b;
-
-        b = new Button("Wide button");
-        b.setWidth("500px");
-        gl.addComponent(b);
-
-        addButtons(gl);
-
-        p.addComponent(gl);
-
-        /* VERTICAL */
-
-        gl = new GridLayout(4, 1);
-        gl.setCaption("Vertical");
-
-        addButtons(gl);
-
-        b = new Button("High button");
-        b.setHeight("200px");
-        gl.addComponent(b);
-
-        p.addComponent(gl);
-
-    }
-
-    private void orderedLayout(Layout layout) {
-        Panel p = new Panel("OrderedLayout");
-        layout.addComponent(p);
-
-        AbstractOrderedLayout ol = new VerticalLayout();
-        ol.setCaption("Horizontal");
-        // ol.setWidth("100%");
-
-        Button b;
-
-        b = new Button("Wide button");
-        b.setWidth("500px");
-        ol.addComponent(b);
-
-        addButtons(ol);
-        p.addComponent(ol);
-
-        /* VERTICAL */
-
-        ol = new HorizontalLayout();
-        ol.setCaption("Vertical");
-
-        addButtons(ol);
-        b = new Button("High button");
-        b.setHeight("200px");
-        ol.addComponent(b);
-
-        p.addComponent(ol);
-
-    }
-
-    private void addButtons(Layout ol) {
-        ol.addComponent(getButton(ol, Alignment.TOP_LEFT));
-        ol.addComponent(getButton(ol, Alignment.MIDDLE_CENTER));
-        ol.addComponent(getButton(ol, Alignment.BOTTOM_RIGHT));
-
-    }
-
-    private Button getButton(Layout l, Alignment align) {
-        Button b = new Button("Narrow Button - "
-                + align.getHorizontalAlignment() + " - "
-                + align.getVerticalAlignment());
-        b.setWidth("100px");
-        ((AlignmentHandler) l).setComponentAlignment(b, align);
-
-        return b;
-
-    }
-}
->>>>>>> 116cd1f2
+}