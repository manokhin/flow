--- conflicted
+++ resolved
@@ -1,4 +1,3 @@
-<<<<<<< HEAD
 package com.vaadin.tests.tickets;
 
 import com.vaadin.Application;
@@ -66,74 +65,4 @@
 
     }
 
-}
-=======
-package com.vaadin.tests.tickets;
-
-import com.vaadin.Application;
-import com.vaadin.data.Item;
-import com.vaadin.ui.Component;
-import com.vaadin.ui.Label;
-import com.vaadin.ui.Table;
-import com.vaadin.ui.Table.CellStyleGenerator;
-import com.vaadin.ui.Table.ColumnGenerator;
-import com.vaadin.ui.Window;
-
-public class Ticket2208 extends Application {
-
-    private Table t;
-
-    @Override
-    public void init() {
-        Window mainWindow = new Window();
-        setMainWindow(mainWindow);
-
-        t = new Table("A table");
-        t.addContainerProperty("col 1 (red)", String.class, "");
-        t.addContainerProperty("col 2", String.class, "");
-
-        t.setHeight("150px");
-        t.addGeneratedColumn("col 3 (green)", new ColumnGenerator() {
-
-            public Component generateCell(Table source, Object itemId,
-                    Object columnId) {
-                Item item = source.getItem(itemId);
-                String col1 = (String) item.getItemProperty("col 1 (red)")
-                        .getValue();
-                String col2 = (String) item.getItemProperty("col 2").getValue();
-                return new Label(col1 + "-" + col2);
-            }
-        });
-
-        t.addContainerProperty("col 4", String.class, "");
-        t.setCellStyleGenerator(new CellStyleGenerator() {
-
-            public String getStyle(Object itemId, Object propertyId) {
-                if ("col 1 (red)".equals(propertyId)) {
-                    return "red";
-                }
-
-                if ("col 3 (green)".equals(propertyId)) {
-                    return "green";
-                }
-
-                return null;
-            }
-        });
-
-        t.addItem(new Object[] { "Col 1-1", "Col 2-1", "Col 4-1" },
-                new Object());
-        t.addItem(new Object[] { "Col 1-2", "Col 2-2", "Col 4-2" },
-                new Object());
-        t.addItem(new Object[] { "Col 1-3", "Col 2-3", "Col 4-3" },
-                new Object());
-
-        t.setColumnReorderingAllowed(true);
-        t.setColumnCollapsingAllowed(true);
-        setTheme("tests-tickets");
-        mainWindow.addComponent(t);
-
-    }
-
-}
->>>>>>> 116cd1f2
+}