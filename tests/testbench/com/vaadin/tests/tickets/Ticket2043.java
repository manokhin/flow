--- conflicted
+++ resolved
@@ -1,4 +1,3 @@
-<<<<<<< HEAD
 package com.vaadin.tests.tickets;
 
 import com.vaadin.Application;
@@ -26,34 +25,4 @@
 
         layout.addComponent(l);
     }
-}
-=======
-package com.vaadin.tests.tickets;
-
-import com.vaadin.Application;
-import com.vaadin.terminal.ExternalResource;
-import com.vaadin.ui.GridLayout;
-import com.vaadin.ui.Link;
-import com.vaadin.ui.Window;
-
-public class Ticket2043 extends Application {
-
-    @Override
-    public void init() {
-        Window w = new Window(getClass().getSimpleName());
-        setMainWindow(w);
-        // setTheme("tests-tickets");
-        GridLayout layout = new GridLayout(10, 10);
-        w.setContent(layout);
-        createUI(layout);
-    }
-
-    private void createUI(GridLayout layout) {
-        Link l = new Link("Vaadin home (new 200x200 window, no decor, icon)",
-                new ExternalResource("http://www.vaadin.com"), "_blank", 200,
-                200, Link.TARGET_BORDER_NONE);
-
-        layout.addComponent(l);
-    }
-}
->>>>>>> 116cd1f2
+}