<<<<<<< HEAD
package com.vaadin.tests.server.components;

import java.util.HashMap;
import java.util.Map;

import junit.framework.Assert;

import org.easymock.EasyMock;

import com.vaadin.data.Property.ValueChangeEvent;
import com.vaadin.data.util.ObjectProperty;
import com.vaadin.ui.AbstractField;
import com.vaadin.ui.TextField;

/**
 * Check that the value change listener for a text field is triggered exactly
 * once when setting the value, at the correct time.
 * 
 * See <a href="http://dev.vaadin.com/ticket/4394">Ticket 4394</a>.
 */
public class TestTextFieldValueChange extends
        AbstractTestFieldValueChange<String> {

    @Override
    protected void setUp() throws Exception {
        super.setUp(new TextField());
    }

    /**
     * Case where the text field only uses its internal buffer, no external
     * property data source.
     */
    public void testNoDataSource() {
        getField().setPropertyDataSource(null);

        expectValueChangeFromSetValueNotCommit();
    }

    @Override
    protected void setValue(AbstractField<String> field) {
        Map<String, Object> variables = new HashMap<String, Object>();
        variables.put("text", "newValue");
        field.changeVariables(field, variables);
    }

    /**
     * Test that field propagates value change events originating from property,
     * but don't fire value change events twice if value has only changed once.
     * 
     * 
     * TODO make test field type agnostic (eg. combobox)
     */
    public void testValueChangeEventPropagationWithReadThrough() {
        ObjectProperty<String> property = new ObjectProperty<String>("");
        getField().setPropertyDataSource(property);

        // defaults, buffering off
        getField().setBuffered(false);

        // Expectations and start test
        getListener().valueChange(EasyMock.isA(ValueChangeEvent.class));
        EasyMock.replay(getListener());

        // Add listener and set the value -> should end up in listener once
        getField().addListener(getListener());

        property.setValue("Foo");

        // Ensure listener was called once
        EasyMock.verify(getListener());

        // get value should not fire value change again
        Object value = getField().getValue();
        Assert.assertEquals("Foo", value);

        // Ensure listener still has been called only once
        EasyMock.verify(getListener());
    }

    /**
     * If read through is on and value has been modified, but not committed, the
     * value should not propagate similar to
     * {@link #testValueChangeEventPropagationWithReadThrough()}
     * 
     * TODO make test field type agnostic (eg. combobox)
     */
    public void testValueChangePropagationWithReadThroughWithModifiedValue() {
        final String initialValue = "initial";
        ObjectProperty<String> property = new ObjectProperty<String>(
                initialValue);
        getField().setPropertyDataSource(property);

        // write buffering on, read buffering off
        getField().setWriteThrough(false);
        getField().setReadThrough(true);

        // Expect no value changes calls to listener
        EasyMock.replay(getListener());

        // first set the value (note, write through false -> not forwarded to
        // property)
        setValue(getField());

        Assert.assertTrue(getField().isModified());

        // Add listener and set the value -> should end up in listener once
        getField().addListener(getListener());

        // modify property value, should not fire value change in field as the
        // field has uncommitted value (aka isModified() == true)
        property.setValue("Foo");

        // Ensure listener was called once
        EasyMock.verify(getListener());

        // get value should not fire value change again
        Object value = getField().getValue();
        // Ensure listener still has been called only once
        EasyMock.verify(getListener());

        // field value should be different from the original value and current
        // proeprty value
        boolean isValueEqualToInitial = value.equals(initialValue);
        Assert.assertFalse(isValueEqualToInitial);
        boolean isValueEqualToPropertyValue = value.equals(property.getValue());
        Assert.assertFalse(isValueEqualToPropertyValue);

        // Ensure listener has not been called
        EasyMock.verify(getListener());

    }

    /**
     * Value change events from property should not propagate if read through is
     * false. Execpt when the property is being set.
     * 
     * TODO make test field type agnostic (eg. combobox)
     */
    public void testValueChangePropagationWithReadThroughOff() {
        final String initialValue = "initial";
        ObjectProperty<String> property = new ObjectProperty<String>(
                initialValue);

        // set buffering
        getField().setBuffered(true);

        // Value change should only happen once, when setting the property,
        // further changes via property should not cause value change listener
        // in field to be notified
        getListener().valueChange(EasyMock.isA(ValueChangeEvent.class));
        EasyMock.replay(getListener());

        getField().addListener(getListener());
        getField().setPropertyDataSource(property);

        // Ensure listener was called once
        EasyMock.verify(getListener());

        // modify property value, should not fire value change in field as the
        // read buffering is on (read through == false)
        property.setValue("Foo");

        // Ensure listener still has been called only once
        EasyMock.verify(getListener());

        // get value should not fire value change again
        Object value = getField().getValue();

        // field value should be different from the original value and current
        // proeprty value
        boolean isValueEqualToInitial = value.equals(initialValue);
        Assert.assertTrue(isValueEqualToInitial);

        // Ensure listener still has been called only once
        EasyMock.verify(getListener());

    }

}
=======
package com.vaadin.tests.server.components;

import java.util.HashMap;
import java.util.Map;

import junit.framework.Assert;

import org.easymock.EasyMock;

import com.vaadin.data.Property.ValueChangeEvent;
import com.vaadin.data.util.ObjectProperty;
import com.vaadin.ui.AbstractField;
import com.vaadin.ui.TextField;

/**
 * Check that the value change listener for a text field is triggered exactly
 * once when setting the value, at the correct time.
 * 
 * See <a href="http://dev.vaadin.com/ticket/4394">Ticket 4394</a>.
 */
public class TestTextFieldValueChange extends AbstractTestFieldValueChange {

    @Override
    protected void setUp() throws Exception {
        super.setUp(new TextField());
    }

    /**
     * Case where the text field only uses its internal buffer, no external
     * property data source.
     */
    public void testNoDataSource() {
        getField().setPropertyDataSource(null);

        expectValueChangeFromSetValueNotCommit();
    }

    @Override
    protected void setValue(AbstractField field) {
        Map<String, Object> variables = new HashMap<String, Object>();
        variables.put("text", "newValue");
        field.changeVariables(field, variables);
    }

    /**
     * Test that field propagates value change events originating from property,
     * but don't fire value change events twice if value has only changed once.
     * 
     * 
     * TODO make test field type agnostic (eg. combobox)
     */
    public void testValueChangeEventPropagationWithReadThrough() {
        ObjectProperty<String> property = new ObjectProperty<String>("");
        getField().setPropertyDataSource(property);

        // defaults, buffering off
        getField().setWriteThrough(true);
        getField().setReadThrough(true);

        // Expectations and start test
        getListener().valueChange(EasyMock.isA(ValueChangeEvent.class));
        EasyMock.replay(getListener());

        // Add listener and set the value -> should end up in listener once
        getField().addListener(getListener());

        property.setValue("Foo");

        // Ensure listener was called once
        EasyMock.verify(getListener());

        // get value should not fire value change again
        Object value = getField().getValue();
        Assert.assertEquals("Foo", value);

        // Ensure listener still has been called only once
        EasyMock.verify(getListener());
    }

    /**
     * If read through is on and value has been modified, but not committed, the
     * value should not propagate similar to
     * {@link #testValueChangeEventPropagationWithReadThrough()}
     * 
     * TODO make test field type agnostic (eg. combobox)
     */
    public void testValueChangePropagationWithReadThroughWithModifiedValue() {
        final String initialValue = "initial";
        ObjectProperty<String> property = new ObjectProperty<String>(
                initialValue);
        getField().setPropertyDataSource(property);

        // write buffering on, read buffering off
        getField().setWriteThrough(false);
        getField().setReadThrough(true);

        // Expect no value changes calls to listener
        EasyMock.replay(getListener());

        // first set the value (note, write through false -> not forwarded to
        // property)
        setValue(getField());

        Assert.assertTrue(getField().isModified());

        // Add listener and set the value -> should end up in listener once
        getField().addListener(getListener());

        // modify property value, should not fire value change in field as the
        // field has uncommitted value (aka isModified() == true)
        property.setValue("Foo");

        // Ensure listener was called once
        EasyMock.verify(getListener());

        // get value should not fire value change again
        Object value = getField().getValue();
        // Ensure listener still has been called only once
        EasyMock.verify(getListener());

        // field value should be different from the original value and current
        // proeprty value
        boolean isValueEqualToInitial = value.equals(initialValue);
        Assert.assertFalse(isValueEqualToInitial);
        boolean isValueEqualToPropertyValue = value.equals(property.getValue());
        Assert.assertFalse(isValueEqualToPropertyValue);

        // Ensure listener has not been called
        EasyMock.verify(getListener());

    }

    /**
     * Value change events from property should not propagate if read through is
     * false. Execpt when the property is being set.
     * 
     * TODO make test field type agnostic (eg. combobox)
     */
    public void testValueChangePropagationWithReadThroughOff() {
        final String initialValue = "initial";
        ObjectProperty<String> property = new ObjectProperty<String>(
                initialValue);

        // set buffering
        getField().setWriteThrough(false);
        getField().setReadThrough(false);

        // Value change should only happen once, when setting the property,
        // further changes via property should not cause value change listener
        // in field to be notified
        getListener().valueChange(EasyMock.isA(ValueChangeEvent.class));
        EasyMock.replay(getListener());

        getField().addListener(getListener());
        getField().setPropertyDataSource(property);

        // Ensure listener was called once
        EasyMock.verify(getListener());

        // modify property value, should not fire value change in field as the
        // read buffering is on (read through == false)
        property.setValue("Foo");

        // Ensure listener still has been called only once
        EasyMock.verify(getListener());

        // get value should not fire value change again
        Object value = getField().getValue();

        // field value should be different from the original value and current
        // proeprty value
        boolean isValueEqualToInitial = value.equals(initialValue);
        Assert.assertTrue(isValueEqualToInitial);

        // Ensure listener still has been called only once
        EasyMock.verify(getListener());

    }

}
>>>>>>> 116cd1f2
<|MERGE_RESOLUTION|>--- conflicted
+++ resolved
@@ -1,4 +1,3 @@
-<<<<<<< HEAD
 package com.vaadin.tests.server.components;
 
 import java.util.HashMap;
@@ -177,186 +176,4 @@
 
     }
 
-}
-=======
-package com.vaadin.tests.server.components;
-
-import java.util.HashMap;
-import java.util.Map;
-
-import junit.framework.Assert;
-
-import org.easymock.EasyMock;
-
-import com.vaadin.data.Property.ValueChangeEvent;
-import com.vaadin.data.util.ObjectProperty;
-import com.vaadin.ui.AbstractField;
-import com.vaadin.ui.TextField;
-
-/**
- * Check that the value change listener for a text field is triggered exactly
- * once when setting the value, at the correct time.
- * 
- * See <a href="http://dev.vaadin.com/ticket/4394">Ticket 4394</a>.
- */
-public class TestTextFieldValueChange extends AbstractTestFieldValueChange {
-
-    @Override
-    protected void setUp() throws Exception {
-        super.setUp(new TextField());
-    }
-
-    /**
-     * Case where the text field only uses its internal buffer, no external
-     * property data source.
-     */
-    public void testNoDataSource() {
-        getField().setPropertyDataSource(null);
-
-        expectValueChangeFromSetValueNotCommit();
-    }
-
-    @Override
-    protected void setValue(AbstractField field) {
-        Map<String, Object> variables = new HashMap<String, Object>();
-        variables.put("text", "newValue");
-        field.changeVariables(field, variables);
-    }
-
-    /**
-     * Test that field propagates value change events originating from property,
-     * but don't fire value change events twice if value has only changed once.
-     * 
-     * 
-     * TODO make test field type agnostic (eg. combobox)
-     */
-    public void testValueChangeEventPropagationWithReadThrough() {
-        ObjectProperty<String> property = new ObjectProperty<String>("");
-        getField().setPropertyDataSource(property);
-
-        // defaults, buffering off
-        getField().setWriteThrough(true);
-        getField().setReadThrough(true);
-
-        // Expectations and start test
-        getListener().valueChange(EasyMock.isA(ValueChangeEvent.class));
-        EasyMock.replay(getListener());
-
-        // Add listener and set the value -> should end up in listener once
-        getField().addListener(getListener());
-
-        property.setValue("Foo");
-
-        // Ensure listener was called once
-        EasyMock.verify(getListener());
-
-        // get value should not fire value change again
-        Object value = getField().getValue();
-        Assert.assertEquals("Foo", value);
-
-        // Ensure listener still has been called only once
-        EasyMock.verify(getListener());
-    }
-
-    /**
-     * If read through is on and value has been modified, but not committed, the
-     * value should not propagate similar to
-     * {@link #testValueChangeEventPropagationWithReadThrough()}
-     * 
-     * TODO make test field type agnostic (eg. combobox)
-     */
-    public void testValueChangePropagationWithReadThroughWithModifiedValue() {
-        final String initialValue = "initial";
-        ObjectProperty<String> property = new ObjectProperty<String>(
-                initialValue);
-        getField().setPropertyDataSource(property);
-
-        // write buffering on, read buffering off
-        getField().setWriteThrough(false);
-        getField().setReadThrough(true);
-
-        // Expect no value changes calls to listener
-        EasyMock.replay(getListener());
-
-        // first set the value (note, write through false -> not forwarded to
-        // property)
-        setValue(getField());
-
-        Assert.assertTrue(getField().isModified());
-
-        // Add listener and set the value -> should end up in listener once
-        getField().addListener(getListener());
-
-        // modify property value, should not fire value change in field as the
-        // field has uncommitted value (aka isModified() == true)
-        property.setValue("Foo");
-
-        // Ensure listener was called once
-        EasyMock.verify(getListener());
-
-        // get value should not fire value change again
-        Object value = getField().getValue();
-        // Ensure listener still has been called only once
-        EasyMock.verify(getListener());
-
-        // field value should be different from the original value and current
-        // proeprty value
-        boolean isValueEqualToInitial = value.equals(initialValue);
-        Assert.assertFalse(isValueEqualToInitial);
-        boolean isValueEqualToPropertyValue = value.equals(property.getValue());
-        Assert.assertFalse(isValueEqualToPropertyValue);
-
-        // Ensure listener has not been called
-        EasyMock.verify(getListener());
-
-    }
-
-    /**
-     * Value change events from property should not propagate if read through is
-     * false. Execpt when the property is being set.
-     * 
-     * TODO make test field type agnostic (eg. combobox)
-     */
-    public void testValueChangePropagationWithReadThroughOff() {
-        final String initialValue = "initial";
-        ObjectProperty<String> property = new ObjectProperty<String>(
-                initialValue);
-
-        // set buffering
-        getField().setWriteThrough(false);
-        getField().setReadThrough(false);
-
-        // Value change should only happen once, when setting the property,
-        // further changes via property should not cause value change listener
-        // in field to be notified
-        getListener().valueChange(EasyMock.isA(ValueChangeEvent.class));
-        EasyMock.replay(getListener());
-
-        getField().addListener(getListener());
-        getField().setPropertyDataSource(property);
-
-        // Ensure listener was called once
-        EasyMock.verify(getListener());
-
-        // modify property value, should not fire value change in field as the
-        // read buffering is on (read through == false)
-        property.setValue("Foo");
-
-        // Ensure listener still has been called only once
-        EasyMock.verify(getListener());
-
-        // get value should not fire value change again
-        Object value = getField().getValue();
-
-        // field value should be different from the original value and current
-        // proeprty value
-        boolean isValueEqualToInitial = value.equals(initialValue);
-        Assert.assertTrue(isValueEqualToInitial);
-
-        // Ensure listener still has been called only once
-        EasyMock.verify(getListener());
-
-    }
-
-}
->>>>>>> 116cd1f2
+}