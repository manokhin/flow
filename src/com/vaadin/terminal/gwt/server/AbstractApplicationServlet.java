/*
@VaadinApache2LicenseForJavaFiles@
 */
package com.vaadin.terminal.gwt.server;

import java.io.BufferedWriter;
import java.io.IOException;
import java.io.InputStream;
import java.io.OutputStream;
import java.io.OutputStreamWriter;
import java.io.PrintWriter;
import java.io.Serializable;
import java.lang.reflect.Constructor;
import java.lang.reflect.InvocationTargetException;
import java.lang.reflect.Method;
import java.net.MalformedURLException;
import java.net.URL;
import java.net.URLConnection;
import java.security.GeneralSecurityException;
import java.util.Arrays;
import java.util.Collection;
import java.util.Enumeration;
import java.util.HashSet;
import java.util.Iterator;
import java.util.Locale;
import java.util.Properties;
import java.util.logging.Level;
import java.util.logging.Logger;

import javax.servlet.ServletContext;
import javax.servlet.ServletException;
import javax.servlet.ServletOutputStream;
import javax.servlet.http.HttpServlet;
import javax.servlet.http.HttpServletRequest;
import javax.servlet.http.HttpServletResponse;
import javax.servlet.http.HttpSession;

import com.vaadin.Application;
import com.vaadin.Application.ApplicationStartEvent;
import com.vaadin.Application.SystemMessages;
import com.vaadin.terminal.DeploymentConfiguration;
import com.vaadin.terminal.Terminal;
import com.vaadin.terminal.ThemeResource;
import com.vaadin.terminal.WrappedRequest;
import com.vaadin.terminal.WrappedResponse;
import com.vaadin.terminal.gwt.client.ApplicationConnection;
import com.vaadin.terminal.gwt.server.AbstractCommunicationManager.Callback;
import com.vaadin.ui.Root;

/**
 * Abstract implementation of the ApplicationServlet which handles all
 * communication between the client and the server.
 * 
 * It is possible to extend this class to provide own functionality but in most
 * cases this is unnecessary.
 * 
 * 
 * @author Vaadin Ltd.
 * @version
 * @VERSION@
 * @since 6.0
 */

@SuppressWarnings("serial")
public abstract class AbstractApplicationServlet extends HttpServlet implements
        Constants {

    private static class AbstractApplicationServletWrapper implements Callback {

        private final AbstractApplicationServlet servlet;

        public AbstractApplicationServletWrapper(
                AbstractApplicationServlet servlet) {
            this.servlet = servlet;
        }

        public void criticalNotification(WrappedRequest request,
                WrappedResponse response, String cap, String msg,
                String details, String outOfSyncURL) throws IOException {
            servlet.criticalNotification(
                    WrappedHttpServletRequest.cast(request),
                    ((WrappedHttpServletResponse) response), cap, msg, details,
                    outOfSyncURL);
        }
    }

    // TODO Move some (all?) of the constants to a separate interface (shared
    // with portlet)

    private static final Logger logger = Logger
            .getLogger(AbstractApplicationServlet.class.getName());

    /**
     * The version number of this release. For example "6.2.0". Always in the
     * format "major.minor.revision[.build]". The build part is optional. All of
     * major, minor, revision must be integers.
     */
    public static final String VERSION;
    /**
     * Major version number. For example 6 in 6.2.0.
     */
    public static final int VERSION_MAJOR;

    /**
     * Minor version number. For example 2 in 6.2.0.
     */
    public static final int VERSION_MINOR;

    /**
     * Version revision number. For example 0 in 6.2.0.
     */
    public static final int VERSION_REVISION;

    /**
     * Build identifier. For example "nightly-20091123-c9963" in
     * 6.2.0.nightly-20091123-c9963.
     */
    public static final String VERSION_BUILD;

    /* Initialize version numbers from string replaced by build-script. */
    static {
        if ("@VERSION@".equals("@" + "VERSION" + "@")) {
            VERSION = "9.9.9.INTERNAL-DEBUG-BUILD";
        } else {
            VERSION = "@VERSION@";
        }
        final String[] digits = VERSION.split("\\.", 4);
        VERSION_MAJOR = Integer.parseInt(digits[0]);
        VERSION_MINOR = Integer.parseInt(digits[1]);
        VERSION_REVISION = Integer.parseInt(digits[2]);
        if (digits.length == 4) {
            VERSION_BUILD = digits[3];
        } else {
            VERSION_BUILD = "";
        }
    }

    private Properties applicationProperties;

    private boolean productionMode = false;

    private final String resourcePath = null;

    private int resourceCacheTime = 3600;

    private DeploymentConfiguration deploymentConfiguration = new DeploymentConfiguration() {
        public String getStaticFileLocation(WrappedRequest request) {
            HttpServletRequest servletRequest = WrappedHttpServletRequest
                    .cast(request);
            return AbstractApplicationServlet.this
                    .getStaticFilesLocation(servletRequest);
        }

        public String getConfiguredWidgetset(WrappedRequest request) {
            return getApplicationOrSystemProperty(
                    AbstractApplicationServlet.PARAMETER_WIDGETSET,
                    AbstractApplicationServlet.DEFAULT_WIDGETSET);
        }

        public String getConfiguredTheme(WrappedRequest request) {
            // Use the default
            return AbstractApplicationServlet.getDefaultTheme();
        }

        public String getApplicationOrSystemProperty(String propertyName,
                String defaultValue) {
            return AbstractApplicationServlet.this
                    .getApplicationOrSystemProperty(propertyName, defaultValue);
        }

        public boolean isStandalone(WrappedRequest request) {
            return true;
        }

        public ClassLoader getClassLoader() {
            try {
                return AbstractApplicationServlet.this.getClassLoader();
            } catch (ServletException e) {
                throw new RuntimeException(e);
            }
        }
    };

    static final String UPLOAD_URL_PREFIX = "APP/UPLOAD/";

    /**
     * Called by the servlet container to indicate to a servlet that the servlet
     * is being placed into service.
     * 
     * @param servletConfig
     *            the object containing the servlet's configuration and
     *            initialization parameters
     * @throws javax.servlet.ServletException
     *             if an exception has occurred that interferes with the
     *             servlet's normal operation.
     */
    @SuppressWarnings("unchecked")
    @Override
    public void init(javax.servlet.ServletConfig servletConfig)
            throws javax.servlet.ServletException {
        super.init(servletConfig);
        applicationProperties = new Properties();

        // Read default parameters from server.xml
        final ServletContext context = servletConfig.getServletContext();
        for (final Enumeration<String> e = context.getInitParameterNames(); e
                .hasMoreElements();) {
            final String name = e.nextElement();
            applicationProperties.setProperty(name,
                    context.getInitParameter(name));
        }

        // Override with application config from web.xml
        for (final Enumeration<String> e = servletConfig
                .getInitParameterNames(); e.hasMoreElements();) {
            final String name = e.nextElement();
            applicationProperties.setProperty(name,
                    servletConfig.getInitParameter(name));
        }

        checkProductionMode();
        checkCrossSiteProtection();
        checkResourceCacheTime();
    }

    private void checkCrossSiteProtection() {
        if (getApplicationOrSystemProperty(
                SERVLET_PARAMETER_DISABLE_XSRF_PROTECTION, "false").equals(
                "true")) {
            /*
             * Print an information/warning message about running with xsrf
             * protection disabled
             */
            logger.warning(WARNING_XSRF_PROTECTION_DISABLED);
        }
    }

    /**
     * Checks that the version reported by the client (widgetset) matches that
     * of the server.
     * 
     * @param request
     */
    private void checkWidgetsetVersion(HttpServletRequest request) {
        if (!VERSION.equals(request.getParameter("wsver"))) {
            logger.warning(String.format(WIDGETSET_MISMATCH_INFO, VERSION,
                    request.getParameter("wsver")));
        }
    }

    private void checkProductionMode() {
        // Check if the application is in production mode.
        // We are in production mode if productionMode=true
        if (getApplicationOrSystemProperty(SERVLET_PARAMETER_PRODUCTION_MODE,
                "false").equals("true")) {
            productionMode = true;
        }

        if (!productionMode) {
            /* Print an information/warning message about running in debug mode */
            logger.warning(NOT_PRODUCTION_MODE_INFO);
        }

    }

    private void checkResourceCacheTime() {
        // Check if the browser caching time has been set in web.xml
        try {
            String rct = getApplicationOrSystemProperty(
                    SERVLET_PARAMETER_RESOURCE_CACHE_TIME, "3600");
            resourceCacheTime = Integer.parseInt(rct);
        } catch (NumberFormatException nfe) {
            // Default is 1h
            resourceCacheTime = 3600;
            logger.warning(WARNING_RESOURCE_CACHING_TIME_NOT_NUMERIC);
        }
    }

    /**
     * Gets an application property value.
     * 
     * @param parameterName
     *            the Name or the parameter.
     * @return String value or null if not found
     */
    protected String getApplicationProperty(String parameterName) {

        String val = applicationProperties.getProperty(parameterName);
        if (val != null) {
            return val;
        }

        // Try lower case application properties for backward compatibility with
        // 3.0.2 and earlier
        val = applicationProperties.getProperty(parameterName.toLowerCase());

        return val;
    }

    /**
     * Gets an system property value.
     * 
     * @param parameterName
     *            the Name or the parameter.
     * @return String value or null if not found
     */
    protected String getSystemProperty(String parameterName) {
        String val = null;

        String pkgName;
        final Package pkg = getClass().getPackage();
        if (pkg != null) {
            pkgName = pkg.getName();
        } else {
            final String className = getClass().getName();
            pkgName = new String(className.toCharArray(), 0,
                    className.lastIndexOf('.'));
        }
        val = System.getProperty(pkgName + "." + parameterName);
        if (val != null) {
            return val;
        }

        // Try lowercased system properties
        val = System.getProperty(pkgName + "." + parameterName.toLowerCase());
        return val;
    }

    /**
     * Gets an application or system property value.
     * 
     * @param parameterName
     *            the Name or the parameter.
     * @param defaultValue
     *            the Default to be used.
     * @return String value or default if not found
     */
    String getApplicationOrSystemProperty(String parameterName,
            String defaultValue) {

        String val = null;

        // Try application properties
        val = getApplicationProperty(parameterName);
        if (val != null) {
            return val;
        }

        // Try system properties
        val = getSystemProperty(parameterName);
        if (val != null) {
            return val;
        }

        return defaultValue;
    }

    /**
     * Returns true if the servlet is running in production mode. Production
     * mode disables all debug facilities.
     * 
     * @return true if in production mode, false if in debug mode
     */
    public boolean isProductionMode() {
        return productionMode;
    }

    /**
     * Returns the amount of milliseconds the browser should cache a file.
     * Default is 1 hour (3600 ms).
     * 
     * @return The amount of milliseconds files are cached in the browser
     */
    public int getResourceCacheTime() {
        return resourceCacheTime;
    }

    /**
     * Receives standard HTTP requests from the public service method and
     * dispatches them.
     * 
     * @param request
     *            the object that contains the request the client made of the
     *            servlet.
     * @param response
     *            the object that contains the response the servlet returns to
     *            the client.
     * @throws ServletException
     *             if an input or output error occurs while the servlet is
     *             handling the TRACE request.
     * @throws IOException
     *             if the request for the TRACE cannot be handled.
     */
    @Override
    protected void service(HttpServletRequest request,
            HttpServletResponse response) throws ServletException, IOException {
<<<<<<< HEAD
        service(createWrappedRequest(request), createWrappedResponse(response));
    }

    private void service(WrappedHttpServletRequest request,
            WrappedHttpServletResponse response) throws ServletException,
            IOException {
        AbstractApplicationServletWrapper servletWrapper = new AbstractApplicationServletWrapper(
                this);
=======
        RequestTimer.RequestWrapper wrappedRequest = new RequestTimer.RequestWrapper(
                request);
        RequestTimer requestTimer = RequestTimer.get(wrappedRequest);
        requestTimer.start(wrappedRequest);
>>>>>>> 032f760b

        RequestType requestType = getRequestType(request);
        if (!ensureCookiesEnabled(requestType, request, response)) {
            return;
        }

        if (requestType == RequestType.STATIC_FILE) {
            serveStaticResources(request, response);
            return;
        }

        if (isRepaintAll(request)) {
            // warn if versions do not match
            checkWidgetsetVersion(request);
        }

        Application application = null;
        boolean transactionStarted = false;
        boolean requestStarted = false;

        try {
            // If a duplicate "close application" URL is received for an
            // application that is not open, redirect to the application's main
            // page.
            // This is needed as e.g. Spring Security remembers the last
            // URL from the application, which is the logout URL, and repeats
            // it.
            // We can tell apart a real onunload request from a repeated one
            // based on the real one having content (at least the UIDL security
            // key).
            if (requestType == RequestType.UIDL
                    && request.getParameterMap().containsKey(
                            ApplicationConnection.PARAM_UNLOADBURST)
                    && request.getContentLength() < 1
                    && getExistingApplication(request, false) == null) {
                redirectToApplication(request, response);
                return;
            }

            // Find out which application this request is related to
            application = findApplicationInstance(request, requestType);
            if (application == null) {
                return;
            }
            Application.setCurrentApplication(application);

            /*
             * Get or create a WebApplicationContext and an ApplicationManager
             * for the session
             */
            WebApplicationContext webApplicationContext = getApplicationContext(request
                    .getSession());
            CommunicationManager applicationManager = webApplicationContext
                    .getApplicationManager(application, this);

            /* Update browser information from the request */
            webApplicationContext.getBrowser().updateRequestDetails(request);

            /*
             * Call application requestStart before Application.init() is called
             * (bypasses the limitation in TransactionListener)
             */
            if (application instanceof HttpServletRequestListener) {
                ((HttpServletRequestListener) application).onRequestStart(
                        request, response);
                requestStarted = true;
            }

            // Start the application if it's newly created
            startApplication(request, application, webApplicationContext);

            /*
             * Transaction starts. Call transaction listeners. Transaction end
             * is called in the finally block below.
             */
            webApplicationContext.startTransaction(application, request);
            transactionStarted = true;

            /* Handle the request */
            if (requestType == RequestType.FILE_UPLOAD) {
                applicationManager.handleFileUpload(application, request,
                        response);
                return;
            } else if (requestType == RequestType.UIDL) {
                // Handles AJAX UIDL requests
                Root root = application.getRootForRequest(request);
                if (root == null) {
                    throw new ServletException(ERROR_NO_WINDOW_FOUND);
                }
                applicationManager.handleUidlRequest(request, response,
                        servletWrapper, root);
                return;
            } else if (requestType == RequestType.BROWSER_DETAILS) {
                applicationManager.handleBrowserDetailsRequest(request,
                        response, application);
                return;
            }

            // Removes application if it has stopped (mayby by thread or
            // transactionlistener)
            if (!application.isRunning()) {
                endApplication(request, response, application);
                return;
            }

            if (applicationManager.handleApplicationRequest(request, response)) {
                return;
            }
            // TODO Should return 404 error here and not do anything more

        } catch (final SessionExpiredException e) {
            // Session has expired, notify user
            handleServiceSessionExpired(request, response);
        } catch (final GeneralSecurityException e) {
            handleServiceSecurityException(request, response);
        } catch (final Throwable e) {
            handleServiceException(request, response, application, e);
        } finally {
            // Notifies transaction end
            try {
                if (transactionStarted) {
                    ((WebApplicationContext) application.getContext())
                            .endTransaction(application, request);

                }

            } finally {
                try {
                    if (requestStarted) {
                        ((HttpServletRequestListener) application)
                                .onRequestEnd(request, response);
                    }
                } finally {
                    Root.setCurrentRoot(null);
                    Application.setCurrentApplication(null);
                }

                requestTimer.stop();
                RequestTimer.set(wrappedRequest, requestTimer);
            }

        }
    }

    private WrappedHttpServletResponse createWrappedResponse(
            HttpServletResponse response) {
        WrappedHttpServletResponse wrappedResponse = new WrappedHttpServletResponse(
                response, getDeploymentConfiguration());
        return wrappedResponse;
    }

    /**
     * Create a wrapped request for a http servlet request. This method can be
     * overridden if the wrapped request should have special properties.
     * 
     * @param request
     *            the original http servlet request
     * @return a wrapped request for the original request
     */
    protected WrappedHttpServletRequest createWrappedRequest(
            HttpServletRequest request) {
        return new WrappedHttpServletRequest(request,
                getDeploymentConfiguration());
    }

    /**
     * Gets a the deployment configuration for this servlet.
     * 
     * @return the deployment configuration
     */
    protected DeploymentConfiguration getDeploymentConfiguration() {
        return deploymentConfiguration;
    }

    /**
     * Check that cookie support is enabled in the browser. Only checks UIDL
     * requests.
     * 
     * @param requestType
     *            Type of the request as returned by
     *            {@link #getRequestType(HttpServletRequest)}
     * @param request
     *            The request from the browser
     * @param response
     *            The response to which an error can be written
     * @return false if cookies are disabled, true otherwise
     * @throws IOException
     */
    private boolean ensureCookiesEnabled(RequestType requestType,
            HttpServletRequest request, HttpServletResponse response)
            throws IOException {
        if (requestType == RequestType.UIDL && !isRepaintAll(request)) {
            // In all other but the first UIDL request a cookie should be
            // returned by the browser.
            // This can be removed if cookieless mode (#3228) is supported
            if (request.getRequestedSessionId() == null) {
                // User has cookies disabled
                criticalNotification(request, response, getSystemMessages()
                        .getCookiesDisabledCaption(), getSystemMessages()
                        .getCookiesDisabledMessage(), null, getSystemMessages()
                        .getCookiesDisabledURL());
                return false;
            }
        }
        return true;
    }

    protected ClassLoader getClassLoader() throws ServletException {
        // Gets custom class loader
        final String classLoaderName = getApplicationOrSystemProperty(
                "ClassLoader", null);
        ClassLoader classLoader;
        if (classLoaderName == null) {
            classLoader = getClass().getClassLoader();
        } else {
            try {
                final Class<?> classLoaderClass = getClass().getClassLoader()
                        .loadClass(classLoaderName);
                final Constructor<?> c = classLoaderClass
                        .getConstructor(new Class[] { ClassLoader.class });
                classLoader = (ClassLoader) c
                        .newInstance(new Object[] { getClass().getClassLoader() });
            } catch (final Exception e) {
                throw new ServletException(
                        "Could not find specified class loader: "
                                + classLoaderName, e);
            }
        }
        return classLoader;
    }

    /**
     * Send a notification to client's application. Used to notify client of
     * critical errors, session expiration and more. Server has no knowledge of
     * what application client refers to.
     * 
     * @param request
     *            the HTTP request instance.
     * @param response
     *            the HTTP response to write to.
     * @param caption
     *            the notification caption
     * @param message
     *            to notification body
     * @param details
     *            a detail message to show in addition to the message. Currently
     *            shown directly below the message but could be hidden behind a
     *            details drop down in the future. Mainly used to give
     *            additional information not necessarily useful to the end user.
     * @param url
     *            url to load when the message is dismissed. Null will reload
     *            the current page.
     * @throws IOException
     *             if the writing failed due to input/output error.
     */
    protected void criticalNotification(HttpServletRequest request,
            HttpServletResponse response, String caption, String message,
            String details, String url) throws IOException {

        if (isUIDLRequest(request)) {

            if (caption != null) {
                caption = "\"" + JsonPaintTarget.escapeJSON(caption) + "\"";
            }
            if (details != null) {
                if (message == null) {
                    message = details;
                } else {
                    message += "<br/><br/>" + details;
                }
            }

            if (message != null) {
                message = "\"" + JsonPaintTarget.escapeJSON(message) + "\"";
            }
            if (url != null) {
                url = "\"" + JsonPaintTarget.escapeJSON(url) + "\"";
            }

            String output = "for(;;);[{\"changes\":[], \"meta\" : {"
                    + "\"appError\": {" + "\"caption\":" + caption + ","
                    + "\"message\" : " + message + "," + "\"url\" : " + url
                    + "}}, \"resources\": {}, \"locales\":[]}]";
            writeResponse(response, "application/json; charset=UTF-8", output);
        } else {
            // Create an HTML reponse with the error
            String output = "";

            if (url != null) {
                output += "<a href=\"" + url + "\">";
            }
            if (caption != null) {
                output += "<b>" + caption + "</b><br/>";
            }
            if (message != null) {
                output += message;
                output += "<br/><br/>";
            }

            if (details != null) {
                output += details;
                output += "<br/><br/>";
            }
            if (url != null) {
                output += "</a>";
            }
            writeResponse(response, "text/html; charset=UTF-8", output);

        }

    }

    /**
     * Writes the response in {@code output} using the contentType given in
     * {@code contentType} to the provided {@link HttpServletResponse}
     * 
     * @param response
     * @param contentType
     * @param output
     *            Output to write (UTF-8 encoded)
     * @throws IOException
     */
    private void writeResponse(HttpServletResponse response,
            String contentType, String output) throws IOException {
        response.setContentType(contentType);
        final ServletOutputStream out = response.getOutputStream();
        // Set the response type
        final PrintWriter outWriter = new PrintWriter(new BufferedWriter(
                new OutputStreamWriter(out, "UTF-8")));
        outWriter.print(output);
        outWriter.flush();
        outWriter.close();
        out.flush();

    }

    /**
     * Returns the application instance to be used for the request. If an
     * existing instance is not found a new one is created or null is returned
     * to indicate that the application is not available.
     * 
     * @param request
     * @param requestType
     * @return
     * @throws MalformedURLException
     * @throws IllegalAccessException
     * @throws InstantiationException
     * @throws ServletException
     * @throws SessionExpiredException
     */
    private Application findApplicationInstance(HttpServletRequest request,
            RequestType requestType) throws MalformedURLException,
            ServletException, SessionExpiredException {

        boolean requestCanCreateApplication = requestCanCreateApplication(
                request, requestType);

        /* Find an existing application for this request. */
        Application application = getExistingApplication(request,
                requestCanCreateApplication);

        if (application != null) {
            /*
             * There is an existing application. We can use this as long as the
             * user not specifically requested to close or restart it.
             */

            final boolean restartApplication = (request
                    .getParameter(URL_PARAMETER_RESTART_APPLICATION) != null);
            final boolean closeApplication = (request
                    .getParameter(URL_PARAMETER_CLOSE_APPLICATION) != null);

            if (restartApplication) {
                closeApplication(application, request.getSession(false));
                return createApplication(request);
            } else if (closeApplication) {
                closeApplication(application, request.getSession(false));
                return null;
            } else {
                return application;
            }
        }

        // No existing application was found

        if (requestCanCreateApplication) {
            /*
             * If the request is such that it should create a new application if
             * one as not found, we do that.
             */
            return createApplication(request);
        } else {
            /*
             * The application was not found and a new one should not be
             * created. Assume the session has expired.
             */
            throw new SessionExpiredException();
        }

    }

    /**
     * Check if the request should create an application if an existing
     * application is not found.
     * 
     * @param request
     * @param requestType
     * @return true if an application should be created, false otherwise
     */
    boolean requestCanCreateApplication(HttpServletRequest request,
            RequestType requestType) {
        if (requestType == RequestType.UIDL && isRepaintAll(request)) {
            /*
             * UIDL request contains valid repaintAll=1 event, the user probably
             * wants to initiate a new application through a custom index.html
             * without using the bootstrap page.
             */
            return true;

        } else if (requestType == RequestType.OTHER) {
            /*
             * I.e URIs that are not application resources or static (theme)
             * files.
             */
            return true;

        }

        return false;
    }

    /**
     * Gets resource path using different implementations. Required to
     * supporting different servlet container implementations (application
     * servers).
     * 
     * @param servletContext
     * @param path
     *            the resource path.
     * @return the resource path.
     */
    protected static String getResourcePath(ServletContext servletContext,
            String path) {
        String resultPath = null;
        resultPath = servletContext.getRealPath(path);
        if (resultPath != null) {
            return resultPath;
        } else {
            try {
                final URL url = servletContext.getResource(path);
                resultPath = url.getFile();
            } catch (final Exception e) {
                // FIXME: Handle exception
                logger.log(Level.INFO, "Could not find resource path " + path,
                        e);
            }
        }
        return resultPath;
    }

    /**
     * Creates a new application and registers it into WebApplicationContext
     * (aka session). This is not meant to be overridden. Override
     * getNewApplication to create the application instance in a custom way.
     * 
     * @param request
     * @return
     * @throws ServletException
     * @throws MalformedURLException
     */
    private Application createApplication(HttpServletRequest request)
            throws ServletException, MalformedURLException {
        Application newApplication = getNewApplication(request);

        final WebApplicationContext context = getApplicationContext(request
                .getSession());
        context.addApplication(newApplication);

        return newApplication;
    }

    private void handleServiceException(HttpServletRequest request,
            HttpServletResponse response, Application application, Throwable e)
            throws IOException, ServletException {
        // if this was an UIDL request, response UIDL back to client
        if (getRequestType(request) == RequestType.UIDL) {
            Application.SystemMessages ci = getSystemMessages();
            criticalNotification(request, response,
                    ci.getInternalErrorCaption(), ci.getInternalErrorMessage(),
                    null, ci.getInternalErrorURL());
            if (application != null) {
                application.getErrorHandler()
                        .terminalError(new RequestError(e));
            } else {
                throw new ServletException(e);
            }
        } else {
            // Re-throw other exceptions
            throw new ServletException(e);
        }

    }

    /**
     * A helper method to strip away characters that might somehow be used for
     * XSS attacs. Leaves at least alphanumeric characters intact. Also removes
     * eg. ( and ), so values should be safe in javascript too.
     * 
     * @param themeName
     * @return
     */
    protected static String stripSpecialChars(String themeName) {
        StringBuilder sb = new StringBuilder();
        char[] charArray = themeName.toCharArray();
        for (int i = 0; i < charArray.length; i++) {
            char c = charArray[i];
            if (!CHAR_BLACKLIST.contains(c)) {
                sb.append(c);
            }
        }
        return sb.toString();
    }

    private static final Collection<Character> CHAR_BLACKLIST = new HashSet<Character>(
            Arrays.asList(new Character[] { '&', '"', '\'', '<', '>', '(', ')',
                    ';' }));

    /**
     * Returns the default theme. Must never return null.
     * 
     * @return
     */
    public static String getDefaultTheme() {
        return DEFAULT_THEME_NAME;
    }

    void handleServiceSessionExpired(HttpServletRequest request,
            HttpServletResponse response) throws IOException, ServletException {

        if (isOnUnloadRequest(request)) {
            /*
             * Request was an unload request (e.g. window close event) and the
             * client expects no response if it fails.
             */
            return;
        }

        try {
            Application.SystemMessages ci = getSystemMessages();
            if (getRequestType(request) != RequestType.UIDL) {
                // 'plain' http req - e.g. browser reload;
                // just go ahead redirect the browser
                response.sendRedirect(ci.getSessionExpiredURL());
            } else {
                /*
                 * Invalidate session (weird to have session if we're saying
                 * that it's expired, and worse: portal integration will fail
                 * since the session is not created by the portal.
                 * 
                 * Session must be invalidated before criticalNotification as it
                 * commits the response.
                 */
                request.getSession().invalidate();

                // send uidl redirect
                criticalNotification(request, response,
                        ci.getSessionExpiredCaption(),
                        ci.getSessionExpiredMessage(), null,
                        ci.getSessionExpiredURL());

            }
        } catch (SystemMessageException ee) {
            throw new ServletException(ee);
        }

    }

    private void handleServiceSecurityException(HttpServletRequest request,
            HttpServletResponse response) throws IOException, ServletException {
        if (isOnUnloadRequest(request)) {
            /*
             * Request was an unload request (e.g. window close event) and the
             * client expects no response if it fails.
             */
            return;
        }

        try {
            Application.SystemMessages ci = getSystemMessages();
            if (getRequestType(request) != RequestType.UIDL) {
                // 'plain' http req - e.g. browser reload;
                // just go ahead redirect the browser
                response.sendRedirect(ci.getCommunicationErrorURL());
            } else {
                // send uidl redirect
                criticalNotification(request, response,
                        ci.getCommunicationErrorCaption(),
                        ci.getCommunicationErrorMessage(),
                        INVALID_SECURITY_KEY_MSG, ci.getCommunicationErrorURL());
                /*
                 * Invalidate session. Portal integration will fail otherwise
                 * since the session is not created by the portal.
                 */
                request.getSession().invalidate();
            }
        } catch (SystemMessageException ee) {
            throw new ServletException(ee);
        }

        log("Invalid security key received from " + request.getRemoteHost());
    }

    /**
     * Creates a new application for the given request.
     * 
     * @param request
     *            the HTTP request.
     * @return A new Application instance.
     * @throws ServletException
     */
    protected abstract Application getNewApplication(HttpServletRequest request)
            throws ServletException;

    /**
     * Starts the application if it is not already running.
     * 
     * @param request
     * @param application
     * @param webApplicationContext
     * @throws ServletException
     * @throws MalformedURLException
     */
    private void startApplication(HttpServletRequest request,
            Application application, WebApplicationContext webApplicationContext)
            throws ServletException, MalformedURLException {

        if (!application.isRunning()) {
            // Create application
            final URL applicationUrl = getApplicationUrl(request);

            // Initial locale comes from the request
            Locale locale = request.getLocale();
            application.setLocale(locale);
            application.start(new ApplicationStartEvent(applicationUrl,
                    applicationProperties, webApplicationContext,
                    isProductionMode()));
        }
    }

    /**
     * Check if this is a request for a static resource and, if it is, serve the
     * resource to the client.
     * 
     * @param request
     * @param response
     * @return true if a file was served and the request has been handled, false
     *         otherwise.
     * @throws IOException
     * @throws ServletException
     */
    private boolean serveStaticResources(HttpServletRequest request,
            HttpServletResponse response) throws IOException, ServletException {

        // FIXME What does 10 refer to?
        String pathInfo = request.getPathInfo();
        if (pathInfo == null || pathInfo.length() <= 10) {
            return false;
        }

        if ((request.getContextPath() != null)
                && (request.getRequestURI().startsWith("/VAADIN/"))) {
            serveStaticResourcesInVAADIN(request.getRequestURI(), request,
                    response);
            return true;
        } else if (request.getRequestURI().startsWith(
                request.getContextPath() + "/VAADIN/")) {
            serveStaticResourcesInVAADIN(
                    request.getRequestURI().substring(
                            request.getContextPath().length()), request,
                    response);
            return true;
        }

        return false;
    }

    /**
     * Serve resources from VAADIN directory.
     * 
     * @param filename
     *            The filename to serve. Should always start with /VAADIN/.
     * @param request
     * @param response
     * @throws IOException
     * @throws ServletException
     */
    private void serveStaticResourcesInVAADIN(String filename,
            HttpServletRequest request, HttpServletResponse response)
            throws IOException, ServletException {

        final ServletContext sc = getServletContext();
        URL resourceUrl = sc.getResource(filename);
        if (resourceUrl == null) {
            // try if requested file is found from classloader

            // strip leading "/" otherwise stream from JAR wont work
            filename = filename.substring(1);
            resourceUrl = getClassLoader().getResource(filename);

            if (resourceUrl == null) {
                // cannot serve requested file
                logger.info("Requested resource ["
                        + filename
                        + "] not found from filesystem or through class loader."
                        + " Add widgetset and/or theme JAR to your classpath or add files to WebContent/VAADIN folder.");
                response.setStatus(HttpServletResponse.SC_NOT_FOUND);
                return;
            }

            // security check: do not permit navigation out of the VAADIN
            // directory
            if (!isAllowedVAADINResourceUrl(request, resourceUrl)) {
                logger.info("Requested resource ["
                        + filename
                        + "] not accessible in the VAADIN directory or access to it is forbidden.");
                response.setStatus(HttpServletResponse.SC_FORBIDDEN);
                return;
            }
        }

        // Find the modification timestamp
        long lastModifiedTime = 0;
        URLConnection connection = null;
        try {
            connection = resourceUrl.openConnection();
            lastModifiedTime = connection.getLastModified();
            // Remove milliseconds to avoid comparison problems (milliseconds
            // are not returned by the browser in the "If-Modified-Since"
            // header).
            lastModifiedTime = lastModifiedTime - lastModifiedTime % 1000;

            if (browserHasNewestVersion(request, lastModifiedTime)) {
                response.setStatus(HttpServletResponse.SC_NOT_MODIFIED);
                return;
            }
        } catch (Exception e) {
            // Failed to find out last modified timestamp. Continue without it.
            logger.log(
                    Level.FINEST,
                    "Failed to find out last modified timestamp. Continuing without it.",
                    e);
        } finally {
            if (connection instanceof URLConnection) {
                try {
                    // Explicitly close the input stream to prevent it
                    // from remaining hanging
                    // http://bugs.sun.com/bugdatabase/view_bug.do?bug_id=4257700
                    InputStream is = connection.getInputStream();
                    if (is != null) {
                        is.close();
                    }
                } catch (IOException e) {
                    logger.log(Level.INFO,
                            "Error closing URLConnection input stream", e);
                }
            }
        }

        // Set type mime type if we can determine it based on the filename
        final String mimetype = sc.getMimeType(filename);
        if (mimetype != null) {
            response.setContentType(mimetype);
        }

        // Provide modification timestamp to the browser if it is known.
        if (lastModifiedTime > 0) {
            response.setDateHeader("Last-Modified", lastModifiedTime);
            /*
             * The browser is allowed to cache for 1 hour without checking if
             * the file has changed. This forces browsers to fetch a new version
             * when the Vaadin version is updated. This will cause more requests
             * to the servlet than without this but for high volume sites the
             * static files should never be served through the servlet. The
             * cache timeout can be configured by setting the resourceCacheTime
             * parameter in web.xml
             */
            response.setHeader("Cache-Control",
                    "max-age: " + String.valueOf(resourceCacheTime));
        }

        // Write the resource to the client.
        final OutputStream os = response.getOutputStream();
        final byte buffer[] = new byte[DEFAULT_BUFFER_SIZE];
        int bytes;
        InputStream is = resourceUrl.openStream();
        while ((bytes = is.read(buffer)) >= 0) {
            os.write(buffer, 0, bytes);
        }
        is.close();
    }

    /**
     * Check whether a URL obtained from a classloader refers to a valid static
     * resource in the directory VAADIN.
     * 
     * Warning: Overriding of this method is not recommended, but is possible to
     * support non-default classloaders or servers that may produce URLs
     * different from the normal ones. The method prototype may change in the
     * future. Care should be taken not to expose class files or other resources
     * outside the VAADIN directory if the method is overridden.
     * 
     * @param request
     * @param resourceUrl
     * @return
     * 
     * @since 6.6.7
     */
    protected boolean isAllowedVAADINResourceUrl(HttpServletRequest request,
            URL resourceUrl) {
        if ("jar".equals(resourceUrl.getProtocol())) {
            // This branch is used for accessing resources directly from the
            // Vaadin JAR in development environments and in similar cases.

            // Inside a JAR, a ".." would mean a real directory named ".." so
            // using it in paths should just result in the file not being found.
            // However, performing a check in case some servers or class loaders
            // try to normalize the path by collapsing ".." before the class
            // loader sees it.

            if (!resourceUrl.getPath().contains("!/VAADIN/")) {
                logger.info("Blocked attempt to access a JAR entry not starting with /VAADIN/: "
                        + resourceUrl);
                return false;
            }
            logger.fine("Accepted access to a JAR entry using a class loader: "
                    + resourceUrl);
            return true;
        } else {
            // Some servers such as GlassFish extract files from JARs (file:)
            // and e.g. JBoss 5+ use protocols vsf: and vfsfile: .

            // Check that the URL is in a VAADIN directory and does not contain
            // "/../"
            if (!resourceUrl.getPath().contains("/VAADIN/")
                    || resourceUrl.getPath().contains("/../")) {
                logger.info("Blocked attempt to access file: " + resourceUrl);
                return false;
            }
            logger.fine("Accepted access to a file using a class loader: "
                    + resourceUrl);
            return true;
        }
    }

    /**
     * Checks if the browser has an up to date cached version of requested
     * resource. Currently the check is performed using the "If-Modified-Since"
     * header. Could be expanded if needed.
     * 
     * @param request
     *            The HttpServletRequest from the browser.
     * @param resourceLastModifiedTimestamp
     *            The timestamp when the resource was last modified. 0 if the
     *            last modification time is unknown.
     * @return true if the If-Modified-Since header tells the cached version in
     *         the browser is up to date, false otherwise
     */
    private boolean browserHasNewestVersion(HttpServletRequest request,
            long resourceLastModifiedTimestamp) {
        if (resourceLastModifiedTimestamp < 1) {
            // We do not know when it was modified so the browser cannot have an
            // up-to-date version
            return false;
        }
        /*
         * The browser can request the resource conditionally using an
         * If-Modified-Since header. Check this against the last modification
         * time.
         */
        try {
            // If-Modified-Since represents the timestamp of the version cached
            // in the browser
            long headerIfModifiedSince = request
                    .getDateHeader("If-Modified-Since");

            if (headerIfModifiedSince >= resourceLastModifiedTimestamp) {
                // Browser has this an up-to-date version of the resource
                return true;
            }
        } catch (Exception e) {
            // Failed to parse header. Fail silently - the browser does not have
            // an up-to-date version in its cache.
        }
        return false;
    }

    protected enum RequestType {
        FILE_UPLOAD, BROWSER_DETAILS, UIDL, OTHER, STATIC_FILE, APPLICATION_RESOURCE;
    }

    protected RequestType getRequestType(HttpServletRequest request) {
        if (isFileUploadRequest(request)) {
            return RequestType.FILE_UPLOAD;
        } else if (isBrowserDetailsRequest(request)) {
            return RequestType.BROWSER_DETAILS;
        } else if (isUIDLRequest(request)) {
            return RequestType.UIDL;
        } else if (isStaticResourceRequest(request)) {
            return RequestType.STATIC_FILE;
        } else if (isApplicationRequest(request)) {
            return RequestType.APPLICATION_RESOURCE;
        } else if (request.getHeader("FileId") != null) {
            return RequestType.FILE_UPLOAD;
        }
        return RequestType.OTHER;

    }

    private static boolean isBrowserDetailsRequest(HttpServletRequest request) {
        return "POST".equals(request.getMethod())
                && request.getParameter("browserDetails") != null;
    }

    private boolean isApplicationRequest(HttpServletRequest request) {
        String path = getRequestPathInfo(request);
        if (path != null && path.startsWith("/APP/")) {
            return true;
        }
        return false;
    }

    private boolean isStaticResourceRequest(HttpServletRequest request) {
        String pathInfo = request.getPathInfo();
        if (pathInfo == null || pathInfo.length() <= 10) {
            return false;
        }

        if ((request.getContextPath() != null)
                && (request.getRequestURI().startsWith("/VAADIN/"))) {
            return true;
        } else if (request.getRequestURI().startsWith(
                request.getContextPath() + "/VAADIN/")) {
            return true;
        }

        return false;
    }

    private boolean isUIDLRequest(HttpServletRequest request) {
        String pathInfo = getRequestPathInfo(request);

        if (pathInfo == null) {
            return false;
        }

        String compare = AJAX_UIDL_URI;

        if (pathInfo.startsWith(compare + "/") || pathInfo.endsWith(compare)) {
            return true;
        }

        return false;
    }

    private boolean isFileUploadRequest(HttpServletRequest request) {
        String pathInfo = getRequestPathInfo(request);

        if (pathInfo == null) {
            return false;
        }

        if (pathInfo.startsWith("/" + UPLOAD_URL_PREFIX)) {
            return true;
        }

        return false;

    }

    private boolean isOnUnloadRequest(HttpServletRequest request) {
        return request.getParameter(ApplicationConnection.PARAM_UNLOADBURST) != null;
    }

    /**
     * Get system messages from the current application class
     * 
     * @return
     */
    protected SystemMessages getSystemMessages() {
        Class<? extends Application> appCls = null;
        try {
            appCls = getApplicationClass();
        } catch (ClassNotFoundException e) {
            // Previous comment claimed that this should never happen
            throw new SystemMessageException(e);
        }
        return getSystemMessages(appCls);
    }

    public static SystemMessages getSystemMessages(
            Class<? extends Application> appCls) {
        try {
            if (appCls != null) {
                Method m = appCls
                        .getMethod("getSystemMessages", (Class[]) null);
                return (Application.SystemMessages) m.invoke(null,
                        (Object[]) null);
            }
        } catch (SecurityException e) {
            throw new SystemMessageException(
                    "Application.getSystemMessage() should be static public", e);
        } catch (NoSuchMethodException e) {
            // This is completely ok and should be silently ignored
        } catch (IllegalArgumentException e) {
            // This should never happen
            throw new SystemMessageException(e);
        } catch (IllegalAccessException e) {
            throw new SystemMessageException(
                    "Application.getSystemMessage() should be static public", e);
        } catch (InvocationTargetException e) {
            // This should never happen
            throw new SystemMessageException(e);
        }
        return Application.getSystemMessages();
    }

    protected abstract Class<? extends Application> getApplicationClass()
            throws ClassNotFoundException;

    /**
     * Return the URL from where static files, e.g. the widgetset and the theme,
     * are served. In a standard configuration the VAADIN folder inside the
     * returned folder is what is used for widgetsets and themes.
     * 
     * The returned folder is usually the same as the context path and
     * independent of the application.
     * 
     * @param request
     * @return The location of static resources (should contain the VAADIN
     *         directory). Never ends with a slash (/).
     */
    protected String getStaticFilesLocation(HttpServletRequest request) {

        return getWebApplicationsStaticFileLocation(request);
    }

    /**
     * The default method to fetch static files location (URL). This method does
     * not check for request attribute {@value #REQUEST_VAADIN_STATIC_FILE_PATH}
     * 
     * @param request
     * @return
     */
    private String getWebApplicationsStaticFileLocation(
            HttpServletRequest request) {
        String staticFileLocation;
        // if property is defined in configurations, use that
        staticFileLocation = getApplicationOrSystemProperty(
                PARAMETER_VAADIN_RESOURCES, null);
        if (staticFileLocation != null) {
            return staticFileLocation;
        }

        // the last (but most common) option is to generate default location
        // from request

        // if context is specified add it to widgetsetUrl
        String ctxPath = request.getContextPath();

        // FIXME: ctxPath.length() == 0 condition is probably unnecessary and
        // might even be wrong.

        if (ctxPath.length() == 0
                && request.getAttribute("javax.servlet.include.context_path") != null) {
            // include request (e.g portlet), get context path from
            // attribute
            ctxPath = (String) request
                    .getAttribute("javax.servlet.include.context_path");
        }

        // Remove heading and trailing slashes from the context path
        ctxPath = removeHeadingOrTrailing(ctxPath, "/");

        if (ctxPath.equals("")) {
            return "";
        } else {
            return "/" + ctxPath;
        }
    }

    /**
     * Remove any heading or trailing "what" from the "string".
     * 
     * @param string
     * @param what
     * @return
     */
    private static String removeHeadingOrTrailing(String string, String what) {
        while (string.startsWith(what)) {
            string = string.substring(1);
        }

        while (string.endsWith(what)) {
            string = string.substring(0, string.length() - 1);
        }

        return string;
    }

    /**
     * Write a redirect response to the main page of the application.
     * 
     * @param request
     * @param response
     * @throws IOException
     *             if sending the redirect fails due to an input/output error or
     *             a bad application URL
     */
    private void redirectToApplication(HttpServletRequest request,
            HttpServletResponse response) throws IOException {
        String applicationUrl = getApplicationUrl(request).toExternalForm();
        response.sendRedirect(response.encodeRedirectURL(applicationUrl));
    }

    /**
     * Gets the current application URL from request.
     * 
     * @param request
     *            the HTTP request.
     * @throws MalformedURLException
     *             if the application is denied access to the persistent data
     *             store represented by the given URL.
     */
    protected URL getApplicationUrl(HttpServletRequest request)
            throws MalformedURLException {
        final URL reqURL = new URL(
                (request.isSecure() ? "https://" : "http://")
                        + request.getServerName()
                        + ((request.isSecure() && request.getServerPort() == 443)
                                || (!request.isSecure() && request
                                        .getServerPort() == 80) ? "" : ":"
                                + request.getServerPort())
                        + request.getRequestURI());
        String servletPath = "";
        if (request.getAttribute("javax.servlet.include.servlet_path") != null) {
            // this is an include request
            servletPath = request.getAttribute(
                    "javax.servlet.include.context_path").toString()
                    + request
                            .getAttribute("javax.servlet.include.servlet_path");

        } else {
            servletPath = request.getContextPath() + request.getServletPath();
        }

        if (servletPath.length() == 0
                || servletPath.charAt(servletPath.length() - 1) != '/') {
            servletPath = servletPath + "/";
        }
        URL u = new URL(reqURL, servletPath);
        return u;
    }

    /**
     * Gets the existing application for given request. Looks for application
     * instance for given request based on the requested URL.
     * 
     * @param request
     *            the HTTP request.
     * @param allowSessionCreation
     *            true if a session should be created if no session exists,
     *            false if no session should be created
     * @return Application instance, or null if the URL does not map to valid
     *         application.
     * @throws MalformedURLException
     *             if the application is denied access to the persistent data
     *             store represented by the given URL.
     * @throws IllegalAccessException
     * @throws InstantiationException
     * @throws SessionExpiredException
     */
    protected Application getExistingApplication(HttpServletRequest request,
            boolean allowSessionCreation) throws MalformedURLException,
            SessionExpiredException {

        // Ensures that the session is still valid
        final HttpSession session = request.getSession(allowSessionCreation);
        if (session == null) {
            throw new SessionExpiredException();
        }

        WebApplicationContext context = getApplicationContext(session);

        // Gets application list for the session.
        final Collection<Application> applications = context.getApplications();

        // Search for the application (using the application URI) from the list
        for (final Iterator<Application> i = applications.iterator(); i
                .hasNext();) {
            final Application sessionApplication = i.next();
            final String sessionApplicationPath = sessionApplication.getURL()
                    .getPath();
            String requestApplicationPath = getApplicationUrl(request)
                    .getPath();

            if (requestApplicationPath.equals(sessionApplicationPath)) {
                // Found a running application
                if (sessionApplication.isRunning()) {
                    return sessionApplication;
                }
                // Application has stopped, so remove it before creating a new
                // application
                getApplicationContext(session).removeApplication(
                        sessionApplication);
                break;
            }
        }

        // Existing application not found
        return null;
    }

    /**
     * Ends the application.
     * 
     * @param request
     *            the HTTP request.
     * @param response
     *            the HTTP response to write to.
     * @param application
     *            the application to end.
     * @throws IOException
     *             if the writing failed due to input/output error.
     */
    private void endApplication(HttpServletRequest request,
            HttpServletResponse response, Application application)
            throws IOException {

        String logoutUrl = application.getLogoutURL();
        if (logoutUrl == null) {
            logoutUrl = application.getURL().toString();
        }

        final HttpSession session = request.getSession();
        if (session != null) {
            getApplicationContext(session).removeApplication(application);
        }

        response.sendRedirect(response.encodeRedirectURL(logoutUrl));
    }

    /**
     * Returns the path info; note that this _can_ be different than
     * request.getPathInfo(). Examples where this might be useful:
     * <ul>
     * <li>An application runner servlet that runs different Vaadin applications
     * based on an identifier.</li>
     * <li>Providing a REST interface in the context root, while serving a
     * Vaadin UI on a sub-URI using only one servlet (e.g. REST on
     * http://example.com/foo, UI on http://example.com/foo/vaadin)</li>
     * 
     * @param request
     * @return
     */
    protected String getRequestPathInfo(HttpServletRequest request) {
        return request.getPathInfo();
    }

    /**
     * Gets relative location of a theme resource.
     * 
     * @param theme
     *            the Theme name.
     * @param resource
     *            the Theme resource.
     * @return External URI specifying the resource
     */
    public String getResourceLocation(String theme, ThemeResource resource) {

        if (resourcePath == null) {
            return resource.getResourceId();
        }
        return resourcePath + theme + "/" + resource.getResourceId();
    }

    private boolean isRepaintAll(HttpServletRequest request) {
        return (request.getParameter(URL_PARAMETER_REPAINT_ALL) != null)
                && (request.getParameter(URL_PARAMETER_REPAINT_ALL).equals("1"));
    }

    private void closeApplication(Application application, HttpSession session) {
        if (application == null) {
            return;
        }

        application.close();
        if (session != null) {
            WebApplicationContext context = getApplicationContext(session);
            context.removeApplication(application);
        }
    }

    /**
     * 
     * Gets the application context from an HttpSession. If no context is
     * currently stored in a session a new context is created and stored in the
     * session.
     * 
     * @param session
     *            the HTTP session.
     * @return the application context for HttpSession.
     */
    protected WebApplicationContext getApplicationContext(HttpSession session) {
        /*
         * TODO the ApplicationContext.getApplicationContext() should be removed
         * and logic moved here. Now overriding context type is possible, but
         * the whole creation logic should be here. MT 1101
         */
        return WebApplicationContext.getApplicationContext(session);
    }

    public class RequestError implements Terminal.ErrorEvent, Serializable {

        private final Throwable throwable;

        public RequestError(Throwable throwable) {
            this.throwable = throwable;
        }

        public Throwable getThrowable() {
            return throwable;
        }

    }

    /**
     * Override this method if you need to use a specialized communicaiton
     * mananger implementation.
     * 
     * @deprecated Instead of overriding this method, override
     *             {@link WebApplicationContext} implementation via
     *             {@link AbstractApplicationServlet#getApplicationContext(HttpSession)}
     *             method and in that customized implementation return your
     *             CommunicationManager in
     *             {@link WebApplicationContext#getApplicationManager(Application, AbstractApplicationServlet)}
     *             method.
     * 
     * @param application
     * @return
     */
    @Deprecated
    public CommunicationManager createCommunicationManager(
            Application application) {
        return new CommunicationManager(application);
    }

    /**
     * Escapes characters to html entities. An exception is made for some
     * "safe characters" to keep the text somewhat readable.
     * 
     * @param unsafe
     * @return a safe string to be added inside an html tag
     */
    public static final String safeEscapeForHtml(String unsafe) {
        if (null == unsafe) {
            return null;
        }
        StringBuilder safe = new StringBuilder();
        char[] charArray = unsafe.toCharArray();
        for (int i = 0; i < charArray.length; i++) {
            char c = charArray[i];
            if (isSafe(c)) {
                safe.append(c);
            } else {
                safe.append("&#");
                safe.append((int) c);
                safe.append(";");
            }
        }

        return safe.toString();
    }

    private static boolean isSafe(char c) {
        return //
        c > 47 && c < 58 || // alphanum
                c > 64 && c < 91 || // A-Z
                c > 96 && c < 123 // a-z
        ;
    }
}<|MERGE_RESOLUTION|>--- conflicted
+++ resolved
@@ -394,7 +394,6 @@
     @Override
     protected void service(HttpServletRequest request,
             HttpServletResponse response) throws ServletException, IOException {
-<<<<<<< HEAD
         service(createWrappedRequest(request), createWrappedResponse(response));
     }
 
@@ -403,12 +402,9 @@
             IOException {
         AbstractApplicationServletWrapper servletWrapper = new AbstractApplicationServletWrapper(
                 this);
-=======
-        RequestTimer.RequestWrapper wrappedRequest = new RequestTimer.RequestWrapper(
-                request);
-        RequestTimer requestTimer = RequestTimer.get(wrappedRequest);
-        requestTimer.start(wrappedRequest);
->>>>>>> 032f760b
+
+        RequestTimer requestTimer = RequestTimer.get(request);
+        requestTimer.start(request);
 
         RequestType requestType = getRequestType(request);
         if (!ensureCookiesEnabled(requestType, request, response)) {
@@ -547,7 +543,7 @@
                 }
 
                 requestTimer.stop();
-                RequestTimer.set(wrappedRequest, requestTimer);
+                RequestTimer.set(request, requestTimer);
             }
 
         }
