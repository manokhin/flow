--- conflicted
+++ resolved
@@ -828,48 +828,35 @@
         return idx;
     }
 
-<<<<<<< HEAD
     private static void printConnectorInvocations(
             ArrayList<MethodInvocation> invocations, String id,
             ApplicationConnection c) {
         ServerConnector connector = ConnectorMap.get(c).getConnector(id);
         if (connector != null) {
             VConsole.log("\t" + id + " (" + connector.getClass() + ") :");
-            for (MethodInvocation invocation : invocations) {
-                Object[] parameters = invocation.getParameters();
-                String formattedParams = null;
-                if (ApplicationConnection.UPDATE_VARIABLE_METHOD
-                        .equals(invocation.getMethodName())
-                        && parameters.length == 2) {
-                    // name, value
-                    Object value = parameters[1];
-                    // TODO paintables inside lists/maps get rendered as
-                    // components in the debug console
-                    String formattedValue = value instanceof ServerConnector ? ((ServerConnector) value)
-                            .getConnectorId() : String.valueOf(value);
-                    formattedParams = parameters[0] + " : " + formattedValue;
-                }
-                if (null == formattedParams) {
-                    formattedParams = (null != parameters) ? Arrays
-                            .toString(parameters) : null;
-                }
-                VConsole.log("\t\t" + invocation.getInterfaceName() + "."
-                        + invocation.getMethodName() + "(" + formattedParams
-                        + ")");
-            }
-=======
-    private static void printPaintablesVariables(ArrayList<String[]> vars,
-            String id, ApplicationConnection c) {
-        Paintable paintable = c.getPaintable(id);
-        if (paintable != null) {
-            VConsole.log("\t" + id + " (" + paintable.getClass() + ") :");
->>>>>>> bc5831f0
-        } else {
-            VConsole.log("\t" + id + ": Warning: no corresponding connector!");
-        }
-
-        for (String[] var : vars) {
-            VConsole.log("\t\t" + var[1] + " (" + var[2] + ")" + " : " + var[0]);
+        } else {
+            VConsole.log("\t" + id
+                    + ": Warning: no corresponding connector for id " + id);
+        }
+        for (MethodInvocation invocation : invocations) {
+            Object[] parameters = invocation.getParameters();
+            String formattedParams = null;
+            if (ApplicationConnection.UPDATE_VARIABLE_METHOD.equals(invocation
+                    .getMethodName()) && parameters.length == 2) {
+                // name, value
+                Object value = parameters[1];
+                // TODO paintables inside lists/maps get rendered as
+                // components in the debug console
+                String formattedValue = value instanceof ServerConnector ? ((ServerConnector) value)
+                        .getConnectorId() : String.valueOf(value);
+                formattedParams = parameters[0] + " : " + formattedValue;
+            }
+            if (null == formattedParams) {
+                formattedParams = (null != parameters) ? Arrays
+                        .toString(parameters) : null;
+            }
+            VConsole.log("\t\t" + invocation.getInterfaceName() + "."
+                    + invocation.getMethodName() + "(" + formattedParams + ")");
         }
     }
 
