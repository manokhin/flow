--- conflicted
+++ resolved
@@ -139,20 +139,6 @@
     }-*/;
 
     /**
-<<<<<<< HEAD
-     * Get the measured size of the given element. If no size is set, use the
-     * default size instead.
-     * 
-     * Method defined as protected to allow separate implementation for IE8
-     * (performance reason: storing any data in the DOM causes a reflow).
-     * 
-     * @param element
-     *            the dom element whose measured size to get
-     * @param defaultSize
-     *            a fallback size if the element doesn't have a measured size
-     *            stored
-     * @return
-=======
      * Gets the measured size for an element. Method defined as protected to
      * allow separate implementation for IE8.
      * 
@@ -161,7 +147,6 @@
      * @param defaultSize
      *            The size to return if no measured size could be found
      * @return The measured size for the element or {@literal defaultSize}
->>>>>>> 23fcb95f
      */
     protected native MeasuredSize getMeasuredSize(Element element,
             MeasuredSize defaultSize)
@@ -196,7 +181,7 @@
             return;
         }
         measuredSize.removeDependent(owner.getConnectorId());
-        stopMeasuringIfUnnecessary(element);
+        stopMeasuringIfUnecessary(element);
     }
 
     public boolean isLayoutRunning() {
@@ -281,16 +266,10 @@
             VConsole.log("  Measured " + measuredConnectorCount
                     + " elements in " + measureTime + " ms");
 
-            VConsole.log("  Total of " + measureCount
-                    + " measurement operations");
-
             if (!listenersToFire.isEmpty()) {
                 for (Element element : listenersToFire) {
                     Collection<ElementResizeListener> listeners = elementResizeListeners
                             .get(element);
-                    if (listeners == null) {
-                        continue;
-                    }
                     ElementResizeListener[] array = listeners
                             .toArray(new ElementResizeListener[listeners.size()]);
                     ElementResizeEvent event = new ElementResizeEvent(this,
@@ -539,19 +518,8 @@
     }
 
     private void measureConnector(ComponentConnector connector) {
-<<<<<<< HEAD
-=======
         Element element = connector.getWidget().getElement();
->>>>>>> 23fcb95f
         MeasuredSize measuredSize = getMeasuredSize(connector);
-        if (!isManagedLayout(connector)
-                && !isManagedLayout(connector.getParent())
-                && elementResizeListeners.get(connector.getWidget()
-                        .getElement()) == null && !measuredSize.hasDependents()) {
-            return;
-        }
-
-        Element element = connector.getWidget().getElement();
         MeasureResult measureResult = measuredAndUpdate(element, measuredSize);
 
         if (measureResult.isChanged()) {
@@ -591,11 +559,8 @@
                 + " non connector elements");
     }
 
-    int measureCount = 0;
-
     private MeasureResult measuredAndUpdate(Element element,
             MeasuredSize measuredSize) {
-        measureCount++;
         MeasureResult measureResult = measuredSize.measure(element);
         if (measureResult.isChanged()) {
             notifyListenersAndDepdendents(element,
@@ -1054,12 +1019,48 @@
         return getMeasuredSize(element, nullSize).getMarginLeft();
     }
 
+    /**
+     * Gets the combined top & bottom margin of the given element, provided that
+     * they have been measured. These elements are guaranteed to be measured:
+     * <ul>
+     * <li>ManagedLayotus and their child Connectors
+     * <li>Elements for which there is at least one ElementResizeListener
+     * <li>Elements for which at least one ManagedLayout has registered a
+     * dependency
+     * </ul>
+     * 
+     * A negative number is returned if the element has not been measured. If 0
+     * is returned, it might indicate that the element is not attached to the
+     * DOM.
+     * 
+     * @param element
+     *            the element to get the measured margin for
+     * @return the measured top+bottom margin of the element in pixels.
+     */
+    public int getMarginHeight(Element element) {
+        return getMarginTop(element) + getMarginBottom(element);
+    }
+
+    /**
+     * Gets the combined left & right margin of the given element, provided that
+     * they have been measured. These elements are guaranteed to be measured:
+     * <ul>
+     * <li>ManagedLayotus and their child Connectors
+     * <li>Elements for which there is at least one ElementResizeListener
+     * <li>Elements for which at least one ManagedLayout has registered a
+     * dependency
+     * </ul>
+     * 
+     * A negative number is returned if the element has not been measured. If 0
+     * is returned, it might indicate that the element is not attached to the
+     * DOM.
+     * 
+     * @param element
+     *            the element to get the measured margin for
+     * @return the measured left+right margin of the element in pixels.
+     */
     public int getMarginWidth(Element element) {
-        return getMeasuredSize(element, nullSize).getMarginWidth();
-    }
-
-    public int getMarginHeight(Element element) {
-        return getMeasuredSize(element, nullSize).getMarginHeight();
+        return getMarginLeft(element) + getMarginRight(element);
     }
 
     /**
@@ -1214,12 +1215,12 @@
             listeners.remove(listener);
             if (listeners.isEmpty()) {
                 elementResizeListeners.remove(element);
-                stopMeasuringIfUnnecessary(element);
-            }
-        }
-    }
-
-    private void stopMeasuringIfUnnecessary(Element element) {
+                stopMeasuringIfUnecessary(element);
+            }
+        }
+    }
+
+    private void stopMeasuringIfUnecessary(Element element) {
         if (!needsMeasure(element)) {
             measuredNonConnectorElements.remove(element);
             setMeasuredSize(element, null);
@@ -1249,13 +1250,10 @@
         everythingNeedsMeasure = true;
     }
 
-<<<<<<< HEAD
-=======
     /**
      * Clean measured sizes which are no longer needed. Only for IE8.
      */
     protected void cleanMeasuredSizes() {
     }
 
->>>>>>> 23fcb95f
 }