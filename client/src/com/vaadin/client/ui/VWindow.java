/*
 * Copyright 2000-2013 Vaadin Ltd.
 * 
 * Licensed under the Apache License, Version 2.0 (the "License"); you may not
 * use this file except in compliance with the License. You may obtain a copy of
 * the License at
 * 
 * http://www.apache.org/licenses/LICENSE-2.0
 * 
 * Unless required by applicable law or agreed to in writing, software
 * distributed under the License is distributed on an "AS IS" BASIS, WITHOUT
 * WARRANTIES OR CONDITIONS OF ANY KIND, either express or implied. See the
 * License for the specific language governing permissions and limitations under
 * the License.
 */

package com.vaadin.client.ui;

import java.util.ArrayList;
import java.util.Arrays;
import java.util.Collections;
import java.util.Comparator;
import java.util.List;

import com.google.gwt.aria.client.Id;
import com.google.gwt.aria.client.RelevantValue;
import com.google.gwt.aria.client.Roles;
import com.google.gwt.core.client.Scheduler;
import com.google.gwt.core.client.Scheduler.ScheduledCommand;
import com.google.gwt.dom.client.NativeEvent;
import com.google.gwt.dom.client.Style;
import com.google.gwt.dom.client.Style.Position;
import com.google.gwt.dom.client.Style.Unit;
import com.google.gwt.event.dom.client.BlurEvent;
import com.google.gwt.event.dom.client.BlurHandler;
import com.google.gwt.event.dom.client.FocusEvent;
import com.google.gwt.event.dom.client.FocusHandler;
import com.google.gwt.event.dom.client.KeyCodes;
import com.google.gwt.event.dom.client.KeyDownEvent;
import com.google.gwt.event.dom.client.KeyDownHandler;
import com.google.gwt.event.dom.client.KeyUpEvent;
import com.google.gwt.event.dom.client.KeyUpHandler;
import com.google.gwt.event.dom.client.ScrollEvent;
import com.google.gwt.event.dom.client.ScrollHandler;
import com.google.gwt.event.shared.HandlerRegistration;
import com.google.gwt.user.client.Command;
import com.google.gwt.user.client.DOM;
import com.google.gwt.user.client.Element;
import com.google.gwt.user.client.Event;
import com.google.gwt.user.client.Event.NativePreviewEvent;
import com.google.gwt.user.client.Event.NativePreviewHandler;
import com.google.gwt.user.client.Window;
import com.google.gwt.user.client.ui.Widget;
import com.vaadin.client.ApplicationConnection;
import com.vaadin.client.BrowserInfo;
import com.vaadin.client.ComponentConnector;
import com.vaadin.client.ConnectorMap;
import com.vaadin.client.Focusable;
import com.vaadin.client.LayoutManager;
import com.vaadin.client.Util;
import com.vaadin.client.debug.internal.VDebugWindow;
import com.vaadin.client.ui.ShortcutActionHandler.ShortcutActionHandlerOwner;
<<<<<<< HEAD
import com.vaadin.client.ui.aria.AriaHelper;
import com.vaadin.shared.Connector;
=======
import com.vaadin.client.ui.window.WindowMoveEvent;
import com.vaadin.client.ui.window.WindowMoveHandler;
>>>>>>> fefedeab
import com.vaadin.shared.EventId;
import com.vaadin.shared.ui.window.WindowMode;
import com.vaadin.shared.ui.window.WindowState.WindowRole;

/**
 * "Sub window" component.
 * 
 * @author Vaadin Ltd
 */
public class VWindow extends VWindowOverlay implements
        ShortcutActionHandlerOwner, ScrollHandler, KeyDownHandler,
        KeyUpHandler, FocusHandler, BlurHandler, Focusable {

    private static ArrayList<VWindow> windowOrder = new ArrayList<VWindow>();

    private static boolean orderingDefered;

    public static final String CLASSNAME = "v-window";

    private static final int STACKING_OFFSET_PIXELS = 15;

    public static final int Z_INDEX = 10000;

    /** For internal use only. May be removed or replaced in the future. */
    public Element contents;

    /** For internal use only. May be removed or replaced in the future. */
    public Element header;

    /** For internal use only. May be removed or replaced in the future. */
    public Element footer;

    private Element resizeBox;

    /** For internal use only. May be removed or replaced in the future. */
    public final FocusableScrollPanel contentPanel = new FocusableScrollPanel();

    private boolean dragging;

    private int startX;

    private int startY;

    private int origX;

    private int origY;

    private boolean resizing;

    private int origW;

    private int origH;

    /** For internal use only. May be removed or replaced in the future. */
    public Element closeBox;

    /** For internal use only. May be removed or replaced in the future. */
    public Element maximizeRestoreBox;

    /** For internal use only. May be removed or replaced in the future. */
    public ApplicationConnection client;

    /** For internal use only. May be removed or replaced in the future. */
    public String id;

    /** For internal use only. May be removed or replaced in the future. */
    public ShortcutActionHandler shortcutHandler;

    /** Last known positionx read from UIDL or updated to application connection */
    private int uidlPositionX = -1;

    /** Last known positiony read from UIDL or updated to application connection */
    private int uidlPositionY = -1;

    /** For internal use only. May be removed or replaced in the future. */
    public boolean vaadinModality = false;

    /** For internal use only. May be removed or replaced in the future. */
    public boolean resizable = true;

    private boolean draggable = true;

    /** For internal use only. May be removed or replaced in the future. */
    public boolean resizeLazy = false;

    private Element modalityCurtain;
    private Element draggingCurtain;
    private Element resizingCurtain;

    private Element headerText;

    private boolean closable = true;

    private Connector[] assistiveConnectors = new Connector[0];
    private String assistivePrefix;
    private String assistivePostfix;

    private Element topTabStop;
    private Element bottomTabStop;

    private NativePreviewHandler topEventBlocker;
    private NativePreviewHandler bottomEventBlocker;

    private HandlerRegistration topBlockerRegistration;
    private HandlerRegistration bottomBlockerRegistration;

    // Prevents leaving the window with the Tab key when true
    private boolean doTabStop;

    /**
     * If centered (via UIDL), the window should stay in the centered -mode
     * until a position is received from the server, or the user moves or
     * resizes the window.
     * <p>
     * For internal use only. May be removed or replaced in the future.
     */
    public boolean centered = false;

    /** For internal use only. May be removed or replaced in the future. */
    public boolean immediate;

    private Element wrapper;

    /** For internal use only. May be removed or replaced in the future. */
    public boolean visibilityChangesDisabled;

    /** For internal use only. May be removed or replaced in the future. */
    public int bringToFrontSequence = -1;

    private VLazyExecutor delayedContentsSizeUpdater = new VLazyExecutor(200,
            new ScheduledCommand() {

                @Override
                public void execute() {
                    updateContentsSize();
                }
            });

    public VWindow() {
        super(false, false, true); // no autohide, not modal, shadow
        // Different style of shadow for windows
        setShadowStyle("window");

        Roles.getDialogRole().set(getElement());
        Roles.getDialogRole().setAriaRelevantProperty(getElement(),
                RelevantValue.ADDITIONS);

        constructDOM();
        contentPanel.addScrollHandler(this);
        contentPanel.addKeyDownHandler(this);
        contentPanel.addKeyUpHandler(this);
        contentPanel.addFocusHandler(this);
        contentPanel.addBlurHandler(this);
    }

    @Override
    protected void onAttach() {
        super.onAttach();

        /*
         * Stores the element that has focus in the application UI when the
         * window is opened, so it can be restored when the window closes.
         * 
         * This is currently implemented for the case when one non-modal window
         * can be open at the same time, and the focus is not changed while the
         * window is open.
         */
        getApplicationConnection().getUIConnector().getWidget().storeFocus();

        /*
         * When this window gets reattached, set the tabstop to the previous
         * state.
         */
        setTabStopEnabled(doTabStop);
    }

    @Override
    protected void onDetach() {
        super.onDetach();

        /*
         * Restores the previously stored focused element.
         * 
         * When the focus was changed outside the window while the window was
         * open, the originally stored element is restored.
         */
        getApplicationConnection().getUIConnector().getWidget()
                .focusStoredElement();

        removeTabBlockHandlers();
    }

    private void addTabBlockHandlers() {
        if (topBlockerRegistration == null) {
            topBlockerRegistration = Event
                    .addNativePreviewHandler(topEventBlocker);
            bottomBlockerRegistration = Event
                    .addNativePreviewHandler(bottomEventBlocker);
        }
    }

    private void removeTabBlockHandlers() {
        if (topBlockerRegistration != null) {
            topBlockerRegistration.removeHandler();
            topBlockerRegistration = null;

            bottomBlockerRegistration.removeHandler();
            bottomBlockerRegistration = null;
        }
    }

    public void bringToFront() {
        int curIndex = windowOrder.indexOf(this);
        if (curIndex + 1 < windowOrder.size()) {
            windowOrder.remove(this);
            windowOrder.add(this);
            for (; curIndex < windowOrder.size(); curIndex++) {
                windowOrder.get(curIndex).setWindowOrder(curIndex);
            }
        }
    }

    /**
     * Returns true if this window is the topmost VWindow
     * 
     * @return
     */
    private boolean isActive() {
        return equals(getTopmostWindow());
    }

    private static VWindow getTopmostWindow() {
        return windowOrder.get(windowOrder.size() - 1);
    }

    /** For internal use only. May be removed or replaced in the future. */
    public void setWindowOrderAndPosition() {
        // This cannot be done in the constructor as the widgets are created in
        // a different order than on they should appear on screen
        if (windowOrder.contains(this)) {
            // Already set
            return;
        }
        final int order = windowOrder.size();
        setWindowOrder(order);
        windowOrder.add(this);
        setPopupPosition(order * STACKING_OFFSET_PIXELS, order
                * STACKING_OFFSET_PIXELS);

    }

    private void setWindowOrder(int order) {
        setZIndex(order + Z_INDEX);
    }

    @Override
    protected void setZIndex(int zIndex) {
        super.setZIndex(zIndex);
        if (vaadinModality) {
            DOM.setStyleAttribute(getModalityCurtain(), "zIndex", "" + zIndex);
        }
    }

    protected Element getModalityCurtain() {
        if (modalityCurtain == null) {
            modalityCurtain = DOM.createDiv();
            modalityCurtain.setClassName(CLASSNAME + "-modalitycurtain");
        }
        return modalityCurtain;
    }

    protected void constructDOM() {
        setStyleName(CLASSNAME);

        topTabStop = DOM.createDiv();
        DOM.setElementAttribute(topTabStop, "tabindex", "0");

        header = DOM.createDiv();
        DOM.setElementProperty(header, "className", CLASSNAME + "-outerheader");
        headerText = DOM.createDiv();
        DOM.setElementProperty(headerText, "className", CLASSNAME + "-header");
        contents = DOM.createDiv();
        DOM.setElementProperty(contents, "className", CLASSNAME + "-contents");
        footer = DOM.createDiv();
        DOM.setElementProperty(footer, "className", CLASSNAME + "-footer");
        resizeBox = DOM.createDiv();
        DOM.setElementProperty(resizeBox, "className", CLASSNAME + "-resizebox");
        closeBox = DOM.createDiv();
        maximizeRestoreBox = DOM.createDiv();
        DOM.setElementProperty(maximizeRestoreBox, "className", CLASSNAME
                + "-maximizebox");
        DOM.setElementAttribute(maximizeRestoreBox, "tabindex", "0");
        DOM.setElementProperty(closeBox, "className", CLASSNAME + "-closebox");
        DOM.setElementAttribute(closeBox, "tabindex", "0");
        DOM.appendChild(footer, resizeBox);

        bottomTabStop = DOM.createDiv();
        DOM.setElementAttribute(bottomTabStop, "tabindex", "0");

        wrapper = DOM.createDiv();
        DOM.setElementProperty(wrapper, "className", CLASSNAME + "-wrap");

        DOM.appendChild(wrapper, topTabStop);
        DOM.appendChild(wrapper, header);
        DOM.appendChild(wrapper, maximizeRestoreBox);
        DOM.appendChild(wrapper, closeBox);
        DOM.appendChild(header, headerText);
        DOM.appendChild(wrapper, contents);
        DOM.appendChild(wrapper, footer);
        DOM.appendChild(wrapper, bottomTabStop);
        DOM.appendChild(super.getContainerElement(), wrapper);

        sinkEvents(Event.ONDBLCLICK | Event.MOUSEEVENTS | Event.TOUCHEVENTS
                | Event.ONCLICK | Event.ONLOSECAPTURE);

        setWidget(contentPanel);

        // Make the closebox accessible for assistive devices
        Roles.getButtonRole().set(closeBox);
        Roles.getButtonRole().setAriaLabelProperty(closeBox, "close button");

        // Make the maximizebox accessible for assistive devices
        Roles.getButtonRole().set(maximizeRestoreBox);
        Roles.getButtonRole().setAriaLabelProperty(maximizeRestoreBox,
                "maximize button");

        // Provide the title to assistive devices
        AriaHelper.ensureHasId(headerText);
        Roles.getDialogRole().setAriaLabelledbyProperty(getElement(),
                Id.of(headerText));

        // Handlers to Prevent tab to leave the window
        topEventBlocker = new NativePreviewHandler() {
            @Override
            public void onPreviewNativeEvent(NativePreviewEvent event) {
                NativeEvent nativeEvent = event.getNativeEvent();
                if (nativeEvent.getEventTarget().cast() == topTabStop
                        && nativeEvent.getKeyCode() == KeyCodes.KEY_TAB
                        && nativeEvent.getShiftKey()) {
                    nativeEvent.preventDefault();
                }
            }
        };

        bottomEventBlocker = new NativePreviewHandler() {
            @Override
            public void onPreviewNativeEvent(NativePreviewEvent event) {
                NativeEvent nativeEvent = event.getNativeEvent();
                if (nativeEvent.getEventTarget().cast() == bottomTabStop
                        && nativeEvent.getKeyCode() == KeyCodes.KEY_TAB
                        && !nativeEvent.getShiftKey()) {
                    nativeEvent.preventDefault();
                }
            }
        };
    }

    /**
     * Sets the message that is provided to users of assistive devices when the
     * user reaches the top of the window when leaving a window with the tab key
     * is prevented.
     * <p>
     * This message is not visible on the screen.
     * 
     * @param topMessage
     *            String provided when the user navigates with Shift-Tab keys to
     *            the top of the window
     */
    public void setTabStopTopAssistiveText(String topMessage) {
        Roles.getNoteRole().setAriaLabelProperty(topTabStop, topMessage);
    }

    /**
     * Sets the message that is provided to users of assistive devices when the
     * user reaches the bottom of the window when leaving a window with the tab
     * key is prevented.
     * <p>
     * This message is not visible on the screen.
     * 
     * @param bottomMessage
     *            String provided when the user navigates with the Tab key to
     *            the bottom of the window
     */
    public void setTabStopBottomAssistiveText(String bottomMessage) {
        Roles.getNoteRole().setAriaLabelProperty(bottomTabStop, bottomMessage);
    }

    /**
     * Gets the message that is provided to users of assistive devices when the
     * user reaches the top of the window when leaving a window with the tab key
     * is prevented.
     * 
     * @return the top message
     */
    public String getTabStopTopAssistiveText() {
        return Roles.getNoteRole().getAriaLabelProperty(topTabStop);
    }

    /**
     * Gets the message that is provided to users of assistive devices when the
     * user reaches the bottom of the window when leaving a window with the tab
     * key is prevented.
     * 
     * @return the bottom message
     */
    public String getTabStopBottomAssistiveText() {
        return Roles.getNoteRole().getAriaLabelProperty(bottomTabStop);
    }

    /**
     * Calling this method will defer ordering algorithm, to order windows based
     * on servers bringToFront and modality instructions. Non changed windows
     * will be left intact.
     * <p>
     * For internal use only. May be removed or replaced in the future.
     */
    public static void deferOrdering() {
        if (!orderingDefered) {
            orderingDefered = true;
            Scheduler.get().scheduleFinally(new Command() {

                @Override
                public void execute() {
                    doServerSideOrdering();
                    VNotification.bringNotificationsToFront();
                }
            });
        }
    }

    private static void doServerSideOrdering() {
        orderingDefered = false;
        VWindow[] array = windowOrder.toArray(new VWindow[windowOrder.size()]);
        Arrays.sort(array, new Comparator<VWindow>() {

            @Override
            public int compare(VWindow o1, VWindow o2) {
                /*
                 * Order by modality, then by bringtofront sequence.
                 */

                if (o1.vaadinModality && !o2.vaadinModality) {
                    return 1;
                } else if (!o1.vaadinModality && o2.vaadinModality) {
                    return -1;
                } else if (o1.bringToFrontSequence > o2.bringToFrontSequence) {
                    return 1;
                } else if (o1.bringToFrontSequence < o2.bringToFrontSequence) {
                    return -1;
                } else {
                    return 0;
                }
            }
        });
        for (int i = 0; i < array.length; i++) {
            VWindow w = array[i];
            if (w.bringToFrontSequence != -1 || w.vaadinModality) {
                w.bringToFront();
                w.bringToFrontSequence = -1;
            }
        }
    }

    @Override
    public void setVisible(boolean visible) {
        /*
         * Visibility with VWindow works differently than with other Paintables
         * in Vaadin. Invisible VWindows are not attached to DOM at all. Flag is
         * used to avoid visibility call from
         * ApplicationConnection.updateComponent();
         */
        if (!visibilityChangesDisabled) {
            super.setVisible(visible);
        }
        if (visible && BrowserInfo.get().isWebkit()) {
            Util.removeUnneededScrollbars((Element) contents
                    .getFirstChildElement());
            updateContentsSize();
            positionOrSizeUpdated();
        }
    }

    /** For internal use only. May be removed or replaced in the future. */
    public void setDraggable(boolean draggable) {
        if (this.draggable == draggable) {
            return;
        }

        this.draggable = draggable;

        setCursorProperties();
    }

    private void setCursorProperties() {
        if (!draggable) {
            header.getStyle().setProperty("cursor", "default");
            footer.getStyle().setProperty("cursor", "default");
        } else {
            header.getStyle().setProperty("cursor", "");
            footer.getStyle().setProperty("cursor", "");
        }
    }

    /**
     * Sets the closable state of the window. Additionally hides/shows the close
     * button according to the new state.
     * 
     * @param closable
     *            true if the window can be closed by the user
     */
    public void setClosable(boolean closable) {
        if (this.closable == closable) {
            return;
        }

        this.closable = closable;
        if (closable) {
            DOM.setStyleAttribute(closeBox, "display", "");
        } else {
            DOM.setStyleAttribute(closeBox, "display", "none");
        }

    }

    /**
     * Returns the closable state of the sub window. If the sub window is
     * closable a decoration (typically an X) is shown to the user. By clicking
     * on the X the user can close the window.
     * 
     * @return true if the sub window is closable
     */
    protected boolean isClosable() {
        return closable;
    }

    @Override
    public void show() {
        if (!windowOrder.contains(this)) {
            // This is needed if the window is hidden and then shown again.
            // Otherwise this VWindow is added to windowOrder in the
            // constructor.
            windowOrder.add(this);
        }

        if (vaadinModality) {
            showModalityCurtain();
        }
        super.show();
    }

    @Override
    public void hide() {

        /*
         * If the window has a RichTextArea and the RTA is focused at the time
         * of hiding in IE8 only the window will have some problems returning
         * the focus to the correct place. Curiously the focus will be returned
         * correctly if clicking on the "close" button in the window header but
         * closing the window from a button for example in the window will fail.
         * Symptom described in #10776
         * 
         * The problematic part is that for the focus to be returned correctly
         * an input element needs to be focused in the root panel. Focusing some
         * other element apparently won't work.
         */
        if (BrowserInfo.get().isIE8()) {
            fixIE8FocusCaptureIssue();
        }

        if (vaadinModality) {
            hideModalityCurtain();
        }
        super.hide();

        // Remove window from windowOrder to avoid references being left
        // hanging.
        windowOrder.remove(this);
    }

    private void fixIE8FocusCaptureIssue() {
        Element e = DOM.createInputText();
        Style elemStyle = e.getStyle();
        elemStyle.setPosition(Position.ABSOLUTE);
        elemStyle.setTop(-10, Unit.PX);
        elemStyle.setWidth(0, Unit.PX);
        elemStyle.setHeight(0, Unit.PX);

        contentPanel.getElement().appendChild(e);
        e.focus();
        contentPanel.getElement().removeChild(e);
    }

    /** For internal use only. May be removed or replaced in the future. */
    public void setVaadinModality(boolean modality) {
        vaadinModality = modality;
        if (vaadinModality) {
            if (isAttached()) {
                showModalityCurtain();
            }
            addTabBlockHandlers();
            deferOrdering();
        } else {
            if (modalityCurtain != null) {
                if (isAttached()) {
                    hideModalityCurtain();
                }
                modalityCurtain = null;
            }
            if (!doTabStop) {
                removeTabBlockHandlers();
            }
        }
    }

    private void showModalityCurtain() {
        DOM.setStyleAttribute(getModalityCurtain(), "zIndex",
                "" + (windowOrder.indexOf(this) + Z_INDEX));

        if (isShowing()) {
            getOverlayContainer().insertBefore(getModalityCurtain(),
                    getElement());
        } else {
            getOverlayContainer().appendChild(getModalityCurtain());
        }

    }

    private void hideModalityCurtain() {
        modalityCurtain.removeFromParent();
        if (BrowserInfo.get().isIE()) {
            // IE leaks memory in certain cases unless we release the reference
            // (#9197)
            modalityCurtain = null;
        }
    }

    /*
     * Shows an empty div on top of all other content; used when moving, so that
     * iframes (etc) do not steal event.
     */
    private void showDraggingCurtain() {
        getElement().getParentElement().insertBefore(getDraggingCurtain(),
                getElement());
    }

    private void hideDraggingCurtain() {
        if (draggingCurtain != null) {
            draggingCurtain.removeFromParent();
        }
    }

    /*
     * Shows an empty div on top of all other content; used when resizing, so
     * that iframes (etc) do not steal event.
     */
    private void showResizingCurtain() {
        getElement().getParentElement().insertBefore(getResizingCurtain(),
                getElement());
    }

    private void hideResizingCurtain() {
        if (resizingCurtain != null) {
            resizingCurtain.removeFromParent();
        }
    }

    private Element getDraggingCurtain() {
        if (draggingCurtain == null) {
            draggingCurtain = createCurtain();
            draggingCurtain.setClassName(CLASSNAME + "-draggingCurtain");
        }

        return draggingCurtain;
    }

    private Element getResizingCurtain() {
        if (resizingCurtain == null) {
            resizingCurtain = createCurtain();
            resizingCurtain.setClassName(CLASSNAME + "-resizingCurtain");
        }

        return resizingCurtain;
    }

    private Element createCurtain() {
        Element curtain = DOM.createDiv();

        DOM.setStyleAttribute(curtain, "position", "absolute");
        DOM.setStyleAttribute(curtain, "top", "0px");
        DOM.setStyleAttribute(curtain, "left", "0px");
        DOM.setStyleAttribute(curtain, "width", "100%");
        DOM.setStyleAttribute(curtain, "height", "100%");
        DOM.setStyleAttribute(curtain, "zIndex", "" + VOverlay.Z_INDEX);

        return curtain;
    }

    /** For internal use only. May be removed or replaced in the future. */
    public void setResizable(boolean resizability) {
        resizable = resizability;
        if (resizability) {
            DOM.setElementProperty(footer, "className", CLASSNAME + "-footer");
            DOM.setElementProperty(resizeBox, "className", CLASSNAME
                    + "-resizebox");
        } else {
            DOM.setElementProperty(footer, "className", CLASSNAME + "-footer "
                    + CLASSNAME + "-footer-noresize");
            DOM.setElementProperty(resizeBox, "className", CLASSNAME
                    + "-resizebox " + CLASSNAME + "-resizebox-disabled");
        }
    }

    public void updateMaximizeRestoreClassName(boolean visible,
            WindowMode windowMode) {
        String className;
        if (windowMode == WindowMode.MAXIMIZED) {
            className = CLASSNAME + "-restorebox";
        } else {
            className = CLASSNAME + "-maximizebox";
        }
        if (!visible) {
            className = className + " " + className + "-disabled";
        }
        maximizeRestoreBox.setClassName(className);
    }

    // TODO this will eventually be removed, currently used to avoid updating to
    // server side.
    public void setPopupPositionNoUpdate(int left, int top) {
        if (top < 0) {
            // ensure window is not moved out of browser window from top of the
            // screen
            top = 0;
        }
        super.setPopupPosition(left, top);
    }

    @Override
    public void setPopupPosition(int left, int top) {
        if (top < 0) {
            // ensure window is not moved out of browser window from top of the
            // screen
            top = 0;
        }
        super.setPopupPosition(left, top);
        if (left != uidlPositionX && client != null) {
            client.updateVariable(id, "positionx", left, false);
            uidlPositionX = left;
        }
        if (top != uidlPositionY && client != null) {
            client.updateVariable(id, "positiony", top, false);
            uidlPositionY = top;
        }
    }

    public void setCaption(String c) {
        setCaption(c, null);
    }

    public void setCaption(String c, String icon) {
        String html = Util.escapeHTML(c);
        if (icon != null) {
            icon = client.translateVaadinUri(icon);
            html = "<img src=\"" + Util.escapeAttribute(icon)
                    + "\" class=\"v-icon\" alt=\"\" />" + html;
        }

        // Provide information to assistive device users that a sub window was
        // opened
        String prefix = "<span class='"
                + AriaHelper.ASSISTIVE_DEVICE_ONLY_STYLE + "'>"
                + assistivePrefix + "</span>";
        String postfix = "<span class='"
                + AriaHelper.ASSISTIVE_DEVICE_ONLY_STYLE + "'>"
                + assistivePostfix + "</span>";

        html = prefix + html + postfix;
        DOM.setInnerHTML(headerText, html);
    }

    /**
     * Setter for the text for assistive devices the window caption is prefixed
     * with.
     * 
     * @param assistivePrefix
     *            the assistivePrefix to set
     */
    public void setAssistivePrefix(String assistivePrefix) {
        this.assistivePrefix = assistivePrefix;
    }

    /**
     * Getter for the text for assistive devices the window caption is prefixed
     * with.
     * 
     * @return the assistivePrefix
     */
    public String getAssistivePrefix() {
        return assistivePrefix;
    }

    /**
     * Setter for the text for assistive devices the window caption is postfixed
     * with.
     * 
     * @param assistivePostfix
     *            the assistivePostfix to set
     */
    public void setAssistivePostfix(String assistivePostfix) {
        this.assistivePostfix = assistivePostfix;
    }

    /**
     * Getter for the text for assistive devices the window caption is postfixed
     * with.
     * 
     * @return the assistivePostfix
     */
    public String getAssistivePostfix() {
        return assistivePostfix;
    }

    @Override
    protected Element getContainerElement() {
        // in GWT 1.5 this method is used in PopupPanel constructor
        if (contents == null) {
            return super.getContainerElement();
        }
        return contents;
    }

    private Event headerDragPending;

    @Override
    public void onBrowserEvent(final Event event) {
        boolean bubble = true;

        final int type = event.getTypeInt();

        final Element target = DOM.eventGetTarget(event);

        if (resizing || resizeBox == target) {
            onResizeEvent(event);
            bubble = false;
        } else if (isClosable() && target == closeBox) {
            if (type == Event.ONCLICK) {
                onCloseClick();
            }
            bubble = false;
        } else if (target == maximizeRestoreBox) {
            // handled in connector
            if (type != Event.ONCLICK) {
                bubble = false;
            }
        } else if (header.isOrHasChild(target) && !dragging) {
            // dblclick handled in connector
            if (type != Event.ONDBLCLICK && draggable) {
                if (type == Event.ONMOUSEDOWN) {
                    headerDragPending = event;
                } else if (type == Event.ONMOUSEMOVE
                        && headerDragPending != null) {
                    // ie won't work unless this is set here
                    dragging = true;
                    onDragEvent(headerDragPending);
                    onDragEvent(event);
                    headerDragPending = null;
                } else {
                    headerDragPending = null;
                }
                bubble = false;
            }
        } else if (dragging || !contents.isOrHasChild(target)) {
            onDragEvent(event);
            bubble = false;
        } else if (type == Event.ONCLICK) {
            // clicked inside window, ensure to be on top
            if (!isActive()) {
                bringToFront();
            }
        }

        /*
         * If clicking on other than the content, move focus to the window.
         * After that this windows e.g. gets all keyboard shortcuts.
         */
        if (type == Event.ONMOUSEDOWN
                && !contentPanel.getElement().isOrHasChild(target)
                && target != closeBox && target != maximizeRestoreBox) {
            contentPanel.focus();
        }

        if (!bubble) {
            event.stopPropagation();
        } else {
            // Super.onBrowserEvent takes care of Handlers added by the
            // ClickEventHandler
            super.onBrowserEvent(event);
        }
    }

    private void onCloseClick() {
        client.updateVariable(id, "close", true, true);
    }

    private void onResizeEvent(Event event) {
        if (resizable && Util.isTouchEventOrLeftMouseButton(event)) {
            switch (event.getTypeInt()) {
            case Event.ONMOUSEDOWN:
            case Event.ONTOUCHSTART:
                if (!isActive()) {
                    bringToFront();
                }
                showResizingCurtain();
                if (BrowserInfo.get().isIE()) {
                    DOM.setStyleAttribute(resizeBox, "visibility", "hidden");
                }
                resizing = true;
                startX = Util.getTouchOrMouseClientX(event);
                startY = Util.getTouchOrMouseClientY(event);
                origW = getElement().getOffsetWidth();
                origH = getElement().getOffsetHeight();
                DOM.setCapture(getElement());
                event.preventDefault();
                break;
            case Event.ONMOUSEUP:
            case Event.ONTOUCHEND:
                setSize(event, true);
            case Event.ONTOUCHCANCEL:
                DOM.releaseCapture(getElement());
            case Event.ONLOSECAPTURE:
                hideResizingCurtain();
                if (BrowserInfo.get().isIE()) {
                    DOM.setStyleAttribute(resizeBox, "visibility", "");
                }
                resizing = false;
                break;
            case Event.ONMOUSEMOVE:
            case Event.ONTOUCHMOVE:
                if (resizing) {
                    centered = false;
                    setSize(event, false);
                    event.preventDefault();
                }
                break;
            default:
                event.preventDefault();
                break;
            }
        }
    }

    /**
     * TODO check if we need to support this with touch based devices.
     * 
     * Checks if the cursor was inside the browser content area when the event
     * happened.
     * 
     * @param event
     *            The event to be checked
     * @return true, if the cursor is inside the browser content area
     * 
     *         false, otherwise
     */
    private boolean cursorInsideBrowserContentArea(Event event) {
        if (event.getClientX() < 0 || event.getClientY() < 0) {
            // Outside to the left or above
            return false;
        }

        if (event.getClientX() > Window.getClientWidth()
                || event.getClientY() > Window.getClientHeight()) {
            // Outside to the right or below
            return false;
        }

        return true;
    }

    private void setSize(Event event, boolean updateVariables) {
        if (!cursorInsideBrowserContentArea(event)) {
            // Only drag while cursor is inside the browser client area
            return;
        }

        int w = Util.getTouchOrMouseClientX(event) - startX + origW;
        int h = Util.getTouchOrMouseClientY(event) - startY + origH;

        w = Math.max(w, getMinWidth());
        h = Math.max(h, getMinHeight());

        setWidth(w + "px");
        setHeight(h + "px");

        if (updateVariables) {
            // sending width back always as pixels, no need for unit
            client.updateVariable(id, "width", w, false);
            client.updateVariable(id, "height", h, immediate);
        }

        if (updateVariables || !resizeLazy) {
            // Resize has finished or is not lazy
            updateContentsSize();
        } else {
            // Lazy resize - wait for a while before re-rendering contents
            delayedContentsSizeUpdater.trigger();
        }
    }

    private int getMinHeight() {
        return getPixelValue(getElement().getStyle().getProperty("minHeight"));
    }

    private int getMinWidth() {
        return getPixelValue(getElement().getStyle().getProperty("minWidth"));
    }

    private static int getPixelValue(String size) {
        if (size == null || !size.endsWith("px")) {
            return -1;
        } else {
            return Integer.parseInt(size.substring(0, size.length() - 2));
        }
    }

    public void updateContentsSize() {
        LayoutManager layoutManager = getLayoutManager();
        layoutManager.setNeedsMeasure(ConnectorMap.get(client).getConnector(
                this));
        layoutManager.layoutNow();
    }

    @Override
    public void setWidth(String width) {
        // Override PopupPanel which sets the width to the contents
        getElement().getStyle().setProperty("width", width);
        // Update v-has-width in case undefined window is resized
        setStyleName("v-has-width", width != null && width.length() > 0);
    }

    @Override
    public void setHeight(String height) {
        // Override PopupPanel which sets the height to the contents
        getElement().getStyle().setProperty("height", height);
        // Update v-has-height in case undefined window is resized
        setStyleName("v-has-height", height != null && height.length() > 0);
    }

    private void onDragEvent(Event event) {
        if (!Util.isTouchEventOrLeftMouseButton(event)) {
            return;
        }

        switch (DOM.eventGetType(event)) {
        case Event.ONTOUCHSTART:
            if (event.getTouches().length() > 1) {
                return;
            }
        case Event.ONMOUSEDOWN:
            if (!isActive()) {
                bringToFront();
            }
            beginMovingWindow(event);
            break;
        case Event.ONMOUSEUP:
        case Event.ONTOUCHEND:
        case Event.ONTOUCHCANCEL:
        case Event.ONLOSECAPTURE:
            stopMovingWindow();
            break;
        case Event.ONMOUSEMOVE:
        case Event.ONTOUCHMOVE:
            moveWindow(event);
            break;
        default:
            break;
        }
    }

    private void moveWindow(Event event) {
        if (dragging) {
            centered = false;
            if (cursorInsideBrowserContentArea(event)) {
                // Only drag while cursor is inside the browser client area
                final int x = Util.getTouchOrMouseClientX(event) - startX
                        + origX;
                final int y = Util.getTouchOrMouseClientY(event) - startY
                        + origY;
                setPopupPosition(x, y);
            }
            DOM.eventPreventDefault(event);
        }
    }

    private void beginMovingWindow(Event event) {
        if (draggable) {
            showDraggingCurtain();
            dragging = true;
            startX = Util.getTouchOrMouseClientX(event);
            startY = Util.getTouchOrMouseClientY(event);
            origX = DOM.getAbsoluteLeft(getElement());
            origY = DOM.getAbsoluteTop(getElement());
            DOM.setCapture(getElement());
            DOM.eventPreventDefault(event);
        }
    }

    private void stopMovingWindow() {
        dragging = false;
        hideDraggingCurtain();
        DOM.releaseCapture(getElement());

        // fire move event
        fireEvent(new WindowMoveEvent(uidlPositionX, uidlPositionY));
    }

    @Override
    public boolean onEventPreview(Event event) {
        if (dragging) {
            onDragEvent(event);
            return false;
        } else if (resizing) {
            onResizeEvent(event);
            return false;
        }

        // TODO This is probably completely unnecessary as the modality curtain
        // prevents events from reaching other windows and any security check
        // must be done on the server side and not here.
        // The code here is also run many times as each VWindow has an event
        // preview but we cannot check only the current VWindow here (e.g.
        // if(isTopMost) {...}) because PopupPanel will cause all events that
        // are not cancelled here and target this window to be consume():d
        // meaning the event won't be sent to the rest of the preview handlers.

        if (getTopmostWindow().vaadinModality) {
            // Topmost window is modal. Cancel the event if it targets something
            // outside that window (except debug console...)
            if (DOM.getCaptureElement() != null) {
                // Allow events when capture is set
                return true;
            }

            final Element target = event.getEventTarget().cast();
            if (!DOM.isOrHasChild(getTopmostWindow().getElement(), target)) {
                // not within the modal window, but let's see if it's in the
                // debug window
                Widget w = Util.findWidget(target, null);
                while (w != null) {
                    if (w instanceof VDebugWindow) {
                        return true; // allow debug-window clicks
                    } else if (ConnectorMap.get(client).isConnector(w)) {
                        return false;
                    }
                    w = w.getParent();
                }
                return false;
            }
        }
        return true;
    }

    @Override
    public void addStyleDependentName(String styleSuffix) {
        // VWindow's getStyleElement() does not return the same element as
        // getElement(), so we need to override this.
        setStyleName(getElement(), getStylePrimaryName() + "-" + styleSuffix,
                true);
    }

    @Override
    public ShortcutActionHandler getShortcutActionHandler() {
        return shortcutHandler;
    }

    @Override
    public void onScroll(ScrollEvent event) {
        client.updateVariable(id, "scrollTop",
                contentPanel.getScrollPosition(), false);
        client.updateVariable(id, "scrollLeft",
                contentPanel.getHorizontalScrollPosition(), false);

    }

    @Override
    public void onKeyDown(KeyDownEvent event) {
        if (shortcutHandler != null) {
            shortcutHandler
                    .handleKeyboardEvent(Event.as(event.getNativeEvent()));
            return;
        }
    }

    @Override
    public void onKeyUp(KeyUpEvent event) {
        if (isClosable() && event.getNativeKeyCode() == KeyCodes.KEY_ESCAPE) {
            onCloseClick();
        }
    }

    @Override
    public void onBlur(BlurEvent event) {
        if (client.hasEventListeners(this, EventId.BLUR)) {
            client.updateVariable(id, EventId.BLUR, "", true);
        }
    }

    @Override
    public void onFocus(FocusEvent event) {
        if (client.hasEventListeners(this, EventId.FOCUS)) {
            client.updateVariable(id, EventId.FOCUS, "", true);
        }
    }

    @Override
    public void focus() {
        contentPanel.focus();
    }

    private int getDecorationHeight() {
        LayoutManager lm = getLayoutManager();
        int headerHeight = lm.getOuterHeight(header);
        int footerHeight = lm.getOuterHeight(footer);
        return headerHeight + footerHeight;
    }

    private LayoutManager getLayoutManager() {
        return LayoutManager.get(client);
    }

    private int getDecorationWidth() {
        LayoutManager layoutManager = getLayoutManager();
        return layoutManager.getOuterWidth(getElement())
                - contentPanel.getElement().getOffsetWidth();
    }

    /**
<<<<<<< HEAD
     * Allows to specify which connectors contain the description for the
     * window. Text contained in the widgets of the connectors will be read by
     * assistive devices when it is opened.
     * <p>
     * When the provided array is empty, an existing description is removed.
     * 
     * @param connectors
     *            with the connectors of the widgets to use as description
     */
    public void setAssistiveDescription(Connector[] connectors) {
        if (connectors != null) {
            assistiveConnectors = connectors;

            if (connectors.length == 0) {
                Roles.getDialogRole().removeAriaDescribedbyProperty(
                        getElement());
            } else {
                Id[] ids = new Id[connectors.length];
                for (int index = 0; index < connectors.length; index++) {
                    if (connectors[index] == null) {
                        throw new IllegalArgumentException(
                                "All values in parameter description need to be non-null");
                    }

                    Element element = ((ComponentConnector) connectors[index])
                            .getWidget().getElement();
                    AriaHelper.ensureHasId(element);
                    ids[index] = Id.of(element);
                }

                Roles.getDialogRole().setAriaDescribedbyProperty(getElement(),
                        ids);
            }
        } else {
            throw new IllegalArgumentException(
                    "Parameter description must be non-null");
        }
    }

    /**
     * Gets the connectors that are used as assistive description. Text
     * contained in these connectors will be read by assistive devices when the
     * window is opened.
     * 
     * @return list of previously set connectors
     */
    public List<Connector> getAssistiveDescription() {
        return Collections.unmodifiableList(Arrays.asList(assistiveConnectors));
    }

    /**
     * Sets the WAI-ARIA role the window.
     * 
     * This role defines how an assistive device handles a window. Available
     * roles are alertdialog and dialog (@see <a
     * href="http://www.w3.org/TR/2011/CR-wai-aria-20110118/roles">Roles
     * Model</a>).
     * 
     * The default role is dialog.
     * 
     * @param role
     *            WAI-ARIA role to set for the window
     */
    public void setWaiAriaRole(WindowRole role) {
        if ("alertdialog".equals(role)) {
            Roles.getAlertdialogRole().set(getElement());
        } else {
            Roles.getDialogRole().set(getElement());
        }
    }

    /**
     * Registers the handlers that prevent to leave the window using the
     * Tab-key.
     * <p>
     * The value of the parameter doTabStop is stored and used for non-modal
     * windows. For modal windows, the handlers are always registered, while
     * preserving the stored value.
     * 
     * @param doTabStop
     *            true to prevent leaving the window, false to allow leaving the
     *            window for non modal windows
     */
    public void setTabStopEnabled(boolean doTabStop) {
        this.doTabStop = doTabStop;

        if (doTabStop || vaadinModality) {
            addTabBlockHandlers();
        } else {
            removeTabBlockHandlers();
        }
    }
=======
     * Adds a Handler for when user moves the window.
     * 
     * @since 7.1.9
     * @return {@link HandlerRegistration} used to remove the handler
     */
    public HandlerRegistration addMoveHandler(WindowMoveHandler handler) {
        return addHandler(handler, WindowMoveEvent.getType());
    }

>>>>>>> fefedeab
}<|MERGE_RESOLUTION|>--- conflicted
+++ resolved
@@ -60,13 +60,10 @@
 import com.vaadin.client.Util;
 import com.vaadin.client.debug.internal.VDebugWindow;
 import com.vaadin.client.ui.ShortcutActionHandler.ShortcutActionHandlerOwner;
-<<<<<<< HEAD
 import com.vaadin.client.ui.aria.AriaHelper;
-import com.vaadin.shared.Connector;
-=======
 import com.vaadin.client.ui.window.WindowMoveEvent;
 import com.vaadin.client.ui.window.WindowMoveHandler;
->>>>>>> fefedeab
+import com.vaadin.shared.Connector;
 import com.vaadin.shared.EventId;
 import com.vaadin.shared.ui.window.WindowMode;
 import com.vaadin.shared.ui.window.WindowState.WindowRole;
@@ -1303,7 +1300,6 @@
     }
 
     /**
-<<<<<<< HEAD
      * Allows to specify which connectors contain the description for the
      * window. Text contained in the widgets of the connectors will be read by
      * assistive devices when it is opened.
@@ -1396,15 +1392,16 @@
             removeTabBlockHandlers();
         }
     }
-=======
+
+    /**
      * Adds a Handler for when user moves the window.
      * 
      * @since 7.1.9
+     * 
      * @return {@link HandlerRegistration} used to remove the handler
      */
     public HandlerRegistration addMoveHandler(WindowMoveHandler handler) {
         return addHandler(handler, WindowMoveEvent.getType());
     }
 
->>>>>>> fefedeab
 }