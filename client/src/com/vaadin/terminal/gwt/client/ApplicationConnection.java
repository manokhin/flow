/*
 * Copyright 2011 Vaadin Ltd.
 * 
 * Licensed under the Apache License, Version 2.0 (the "License"); you may not
 * use this file except in compliance with the License. You may obtain a copy of
 * the License at
 * 
 * http://www.apache.org/licenses/LICENSE-2.0
 * 
 * Unless required by applicable law or agreed to in writing, software
 * distributed under the License is distributed on an "AS IS" BASIS, WITHOUT
 * WARRANTIES OR CONDITIONS OF ANY KIND, either express or implied. See the
 * License for the specific language governing permissions and limitations under
 * the License.
 */

package com.vaadin.terminal.gwt.client;

import java.util.ArrayList;
import java.util.Collection;
import java.util.Date;
import java.util.HashMap;
import java.util.HashSet;
import java.util.Iterator;
import java.util.LinkedHashMap;
import java.util.LinkedList;
import java.util.List;
import java.util.Map;
import java.util.Set;

import com.google.gwt.core.client.Duration;
import com.google.gwt.core.client.GWT;
import com.google.gwt.core.client.JavaScriptObject;
import com.google.gwt.core.client.JsArray;
import com.google.gwt.core.client.JsArrayString;
import com.google.gwt.core.client.Scheduler;
import com.google.gwt.core.client.Scheduler.ScheduledCommand;
import com.google.gwt.http.client.Request;
import com.google.gwt.http.client.RequestBuilder;
import com.google.gwt.http.client.RequestCallback;
import com.google.gwt.http.client.RequestException;
import com.google.gwt.http.client.Response;
import com.google.gwt.http.client.URL;
import com.google.gwt.json.client.JSONArray;
import com.google.gwt.json.client.JSONObject;
import com.google.gwt.json.client.JSONString;
import com.google.gwt.regexp.shared.MatchResult;
import com.google.gwt.regexp.shared.RegExp;
import com.google.gwt.user.client.Command;
import com.google.gwt.user.client.DOM;
import com.google.gwt.user.client.Element;
import com.google.gwt.user.client.Timer;
import com.google.gwt.user.client.ui.HasWidgets;
import com.google.gwt.user.client.ui.Widget;
import com.vaadin.shared.ApplicationConstants;
import com.vaadin.shared.ComponentState;
import com.vaadin.shared.Version;
import com.vaadin.shared.communication.LegacyChangeVariablesInvocation;
import com.vaadin.shared.communication.MethodInvocation;
import com.vaadin.shared.communication.SharedState;
import com.vaadin.shared.ui.ui.UIConstants;
import com.vaadin.terminal.gwt.client.ApplicationConfiguration.ErrorMessage;
import com.vaadin.terminal.gwt.client.ResourceLoader.ResourceLoadEvent;
import com.vaadin.terminal.gwt.client.ResourceLoader.ResourceLoadListener;
import com.vaadin.terminal.gwt.client.communication.HasJavaScriptConnectorHelper;
import com.vaadin.terminal.gwt.client.communication.JsonDecoder;
import com.vaadin.terminal.gwt.client.communication.JsonEncoder;
import com.vaadin.terminal.gwt.client.communication.RpcManager;
import com.vaadin.terminal.gwt.client.communication.StateChangeEvent;
import com.vaadin.terminal.gwt.client.extensions.AbstractExtensionConnector;
import com.vaadin.terminal.gwt.client.metadata.ConnectorBundleLoader;
import com.vaadin.terminal.gwt.client.metadata.NoDataException;
import com.vaadin.terminal.gwt.client.metadata.Property;
import com.vaadin.terminal.gwt.client.metadata.Type;
import com.vaadin.terminal.gwt.client.metadata.TypeData;
import com.vaadin.terminal.gwt.client.ui.AbstractComponentConnector;
import com.vaadin.terminal.gwt.client.ui.VContextMenu;
import com.vaadin.terminal.gwt.client.ui.UI.UIConnector;
import com.vaadin.terminal.gwt.client.ui.dd.VDragAndDropManager;
import com.vaadin.terminal.gwt.client.ui.notification.VNotification;
import com.vaadin.terminal.gwt.client.ui.notification.VNotification.HideEvent;
import com.vaadin.terminal.gwt.client.ui.window.WindowConnector;

/**
 * This is the client side communication "engine", managing client-server
 * communication with its server side counterpart
 * com.vaadin.terminal.gwt.server.AbstractCommunicationManager.
 * 
 * Client-side connectors receive updates from the corresponding server-side
 * connector (typically component) as state updates or RPC calls. The connector
 * has the possibility to communicate back with its server side counter part
 * through RPC calls.
 * 
 * TODO document better
 * 
 * Entry point classes (widgetsets) define <code>onModuleLoad()</code>.
 */
public class ApplicationConnection {

    public static final String MODIFIED_CLASSNAME = "v-modified";

    public static final String DISABLED_CLASSNAME = "v-disabled";

    public static final String REQUIRED_CLASSNAME_EXT = "-required";

    public static final String ERROR_CLASSNAME_EXT = "-error";

    public static final char VAR_BURST_SEPARATOR = '\u001d';

    public static final char VAR_ESCAPE_CHARACTER = '\u001b';

    /**
     * A string that, if found in a non-JSON response to a UIDL request, will
     * cause the browser to refresh the page. If followed by a colon, optional
     * whitespace, and a URI, causes the browser to synchronously load the URI.
     * 
     * <p>
     * This allows, for instance, a servlet filter to redirect the application
     * to a custom login page when the session expires. For example:
     * </p>
     * 
     * <pre>
     * if (sessionExpired) {
     *     response.setHeader(&quot;Content-Type&quot;, &quot;text/html&quot;);
     *     response.getWriter().write(
     *             myLoginPageHtml + &quot;&lt;!-- Vaadin-Refresh: &quot;
     *                     + request.getContextPath() + &quot; --&gt;&quot;);
     * }
     * </pre>
     */
    public static final String UIDL_REFRESH_TOKEN = "Vaadin-Refresh";

    // will hold the UIDL security key (for XSS protection) once received
    private String uidlSecurityKey = "init";

    private final HashMap<String, String> resourcesMap = new HashMap<String, String>();

    /**
     * The pending method invocations that will be send to the server by
     * {@link #sendPendingCommand}. The key is defined differently based on
     * whether the method invocation is enqueued with lastonly. With lastonly
     * enabled, the method signature ( {@link MethodInvocation#getLastonlyTag()}
     * ) is used as the key to make enable removing a previously enqueued
     * invocation. Without lastonly, an incremental id based on
     * {@link #lastInvocationTag} is used to get unique values.
     */
    private LinkedHashMap<String, MethodInvocation> pendingInvocations = new LinkedHashMap<String, MethodInvocation>();

    private int lastInvocationTag = 0;

    private WidgetSet widgetSet;

    private VContextMenu contextMenu = null;

    private Timer loadTimer;
    private Timer loadTimer2;
    private Timer loadTimer3;
    private Element loadElement;

    private final UIConnector uIConnector;

    protected boolean applicationRunning = false;

    private boolean hasActiveRequest = false;

    protected boolean cssLoaded = false;

    /** Parameters for this application connection loaded from the web-page */
    private ApplicationConfiguration configuration;

    /** List of pending variable change bursts that must be submitted in order */
    private final ArrayList<LinkedHashMap<String, MethodInvocation>> pendingBursts = new ArrayList<LinkedHashMap<String, MethodInvocation>>();

    /** Timer for automatic refirect to SessionExpiredURL */
    private Timer redirectTimer;

    /** redirectTimer scheduling interval in seconds */
    private int sessionExpirationInterval;

    private ArrayList<Widget> componentCaptionSizeChanges = new ArrayList<Widget>();

    private Date requestStartTime;

    private boolean validatingLayouts = false;

    private Set<ComponentConnector> zeroWidthComponents = null;

    private Set<ComponentConnector> zeroHeightComponents = null;

    private final LayoutManager layoutManager;

    private final RpcManager rpcManager;

    public static class MultiStepDuration extends Duration {
        private int previousStep = elapsedMillis();

        public void logDuration(String message) {
            logDuration(message, 0);
        }

        public void logDuration(String message, int minDuration) {
            int currentTime = elapsedMillis();
            int stepDuration = currentTime - previousStep;
            if (stepDuration >= minDuration) {
                VConsole.log(message + ": " + stepDuration + " ms");
            }
            previousStep = currentTime;
        }
    }

    public ApplicationConnection() {
        // Assuming UI data is eagerly loaded
        ConnectorBundleLoader.get().loadBundle(
                ConnectorBundleLoader.EAGER_BUNDLE_NAME, null);
        uIConnector = GWT.create(UIConnector.class);
        rpcManager = GWT.create(RpcManager.class);
        layoutManager = GWT.create(LayoutManager.class);
        layoutManager.setConnection(this);
    }

    public void init(WidgetSet widgetSet, ApplicationConfiguration cnf) {
        VConsole.log("Starting application " + cnf.getRootPanelId());

        VConsole.log("Vaadin application servlet version: "
                + cnf.getServletVersion());
        VConsole.log("Application version: " + cnf.getApplicationVersion());

        if (!cnf.getServletVersion().equals(Version.getFullVersion())) {
            VConsole.error("Warning: your widget set seems to be built with a different "
                    + "version than the one used on server. Unexpected "
                    + "behavior may occur.");
        }

        this.widgetSet = widgetSet;
        configuration = cnf;

        ComponentLocator componentLocator = new ComponentLocator(this);

        String appRootPanelName = cnf.getRootPanelId();
        // remove the end (window name) of autogenerated rootpanel id
        appRootPanelName = appRootPanelName.replaceFirst("-\\d+$", "");

        initializeTestbenchHooks(componentLocator, appRootPanelName);

        initializeClientHooks();

        uIConnector.init(cnf.getRootPanelId(), this);
        showLoadingIndicator();

        scheduleHeartbeat();
    }

    /**
     * Starts this application. Don't call this method directly - it's called by
     * {@link ApplicationConfiguration#startNextApplication()}, which should be
     * called once this application has started (first response received) or
     * failed to start. This ensures that the applications are started in order,
     * to avoid session-id problems.
     * 
     */
    public void start() {
        String jsonText = configuration.getUIDL();
        if (jsonText == null) {
            // inital UIDL not in DOM, request later
            repaintAll();
        } else {
            // Update counter so TestBench knows something is still going on
            hasActiveRequest = true;

            // initial UIDL provided in DOM, continue as if returned by request
            handleJSONText(jsonText, -1);
        }
    }

    private native void initializeTestbenchHooks(
            ComponentLocator componentLocator, String TTAppId)
    /*-{
    	var ap = this;
    	var client = {};
    	client.isActive = $entry(function() {
    		return ap.@com.vaadin.terminal.gwt.client.ApplicationConnection::hasActiveRequest()()
    				|| ap.@com.vaadin.terminal.gwt.client.ApplicationConnection::isExecutingDeferredCommands()();
    	});
    	var vi = ap.@com.vaadin.terminal.gwt.client.ApplicationConnection::getVersionInfo()();
    	if (vi) {
    		client.getVersionInfo = function() {
    			return vi;
    		}
    	}

    	client.getProfilingData = $entry(function() {
    	    var pd = [
        	    ap.@com.vaadin.terminal.gwt.client.ApplicationConnection::lastProcessingTime,
                    ap.@com.vaadin.terminal.gwt.client.ApplicationConnection::totalProcessingTime
    	        ];
    	    pd = pd.concat(ap.@com.vaadin.terminal.gwt.client.ApplicationConnection::serverTimingInfo);
    	    return pd;
    	});

    	client.getElementByPath = $entry(function(id) {
    		return componentLocator.@com.vaadin.terminal.gwt.client.ComponentLocator::getElementByPath(Ljava/lang/String;)(id);
    	});
    	client.getPathForElement = $entry(function(element) {
    		return componentLocator.@com.vaadin.terminal.gwt.client.ComponentLocator::getPathForElement(Lcom/google/gwt/user/client/Element;)(element);
    	});

    	$wnd.vaadin.clients[TTAppId] = client;
    }-*/;

    /**
     * Helper for tt initialization
     */
    private JavaScriptObject getVersionInfo() {
        return configuration.getVersionInfoJSObject();
    }

    /**
     * Publishes a JavaScript API for mash-up applications.
     * <ul>
     * <li><code>vaadin.forceSync()</code> sends pending variable changes, in
     * effect synchronizing the server and client state. This is done for all
     * applications on host page.</li>
     * <li><code>vaadin.postRequestHooks</code> is a map of functions which gets
     * called after each XHR made by vaadin application. Note, that it is
     * attaching js functions responsibility to create the variable like this:
     * 
     * <code><pre>
     * if(!vaadin.postRequestHooks) {vaadin.postRequestHooks = new Object();}
     * postRequestHooks.myHook = function(appId) {
     *          if(appId == "MyAppOfInterest") {
     *                  // do the staff you need on xhr activity
     *          }
     * }
     * </pre></code> First parameter passed to these functions is the identifier
     * of Vaadin application that made the request.
     * </ul>
     * 
     * TODO make this multi-app aware
     */
    private native void initializeClientHooks()
    /*-{
    	var app = this;
    	var oldSync;
    	if ($wnd.vaadin.forceSync) {
    		oldSync = $wnd.vaadin.forceSync;
    	}
    	$wnd.vaadin.forceSync = $entry(function() {
    		if (oldSync) {
    			oldSync();
    		}
    		app.@com.vaadin.terminal.gwt.client.ApplicationConnection::sendPendingVariableChanges()();
    	});
    	var oldForceLayout;
    	if ($wnd.vaadin.forceLayout) {
    		oldForceLayout = $wnd.vaadin.forceLayout;
    	}
    	$wnd.vaadin.forceLayout = $entry(function() {
    		if (oldForceLayout) {
    			oldForceLayout();
    		}
    		app.@com.vaadin.terminal.gwt.client.ApplicationConnection::forceLayout()();
    	});
    }-*/;

    /**
     * Runs possibly registered client side post request hooks. This is expected
     * to be run after each uidl request made by Vaadin application.
     * 
     * @param appId
     */
    private static native void runPostRequestHooks(String appId)
    /*-{
    	if ($wnd.vaadin.postRequestHooks) {
    		for ( var hook in $wnd.vaadin.postRequestHooks) {
    			if (typeof ($wnd.vaadin.postRequestHooks[hook]) == "function") {
    				try {
    					$wnd.vaadin.postRequestHooks[hook](appId);
    				} catch (e) {
    				}
    			}
    		}
    	}
    }-*/;

    /**
     * If on Liferay and logged in, ask the client side session management
     * JavaScript to extend the session duration.
     * 
     * Otherwise, Liferay client side JavaScript will explicitly expire the
     * session even though the server side considers the session to be active.
     * See ticket #8305 for more information.
     */
    protected native void extendLiferaySession()
    /*-{
    if ($wnd.Liferay && $wnd.Liferay.Session) {
        $wnd.Liferay.Session.extend();
        // if the extend banner is visible, hide it
        if ($wnd.Liferay.Session.banner) {
            $wnd.Liferay.Session.banner.remove();
        }
    }
    }-*/;

    /**
     * Gets the application base URI. Using this other than as the download
     * action URI can cause problems in Portlet 2.0 deployments.
     * 
     * @return application base URI
     */
    public String getAppUri() {
        return configuration.getApplicationUri();
    };

    /**
     * Indicates whether or not there are currently active UIDL requests. Used
     * internally to sequence requests properly, seldom needed in Widgets.
     * 
     * @return true if there are active requests
     */
    public boolean hasActiveRequest() {
        return hasActiveRequest;
    }

    private String getRepaintAllParameters() {
        // collect some client side data that will be sent to server on
        // initial uidl request
        String nativeBootstrapParameters = getNativeBrowserDetailsParameters(getConfiguration()
                .getRootPanelId());
        // TODO figure out how client and view size could be used better on
        // server. screen size can be accessed via Browser object, but other
        // values currently only via transaction listener.
        String parameters = "repaintAll=1&" + nativeBootstrapParameters;
        return parameters;
    }

    /**
     * Gets the browser detail parameters that are sent by the bootstrap
     * javascript for two-request initialization.
     * 
     * @param parentElementId
     * @return
     */
    private static native String getNativeBrowserDetailsParameters(
            String parentElementId)
    /*-{
       return $wnd.vaadin.getBrowserDetailsParameters(parentElementId);
    }-*/;

    protected void repaintAll() {
        String repainAllParameters = getRepaintAllParameters();
        makeUidlRequest("", repainAllParameters, false);
    }

    /**
     * Requests an analyze of layouts, to find inconsistencies. Exclusively used
     * for debugging during development.
     */
    public void analyzeLayouts() {
        String params = getRepaintAllParameters() + "&analyzeLayouts=1";
        makeUidlRequest("", params, false);
    }

    /**
     * Sends a request to the server to print details to console that will help
     * developer to locate component in the source code.
     * 
     * @param componentConnector
     */
    void highlightComponent(ComponentConnector componentConnector) {
        String params = getRepaintAllParameters() + "&highlightComponent="
                + componentConnector.getConnectorId();
        makeUidlRequest("", params, false);
    }

    /**
     * Makes an UIDL request to the server.
     * 
     * @param requestData
     *            Data that is passed to the server.
     * @param extraParams
     *            Parameters that are added as GET parameters to the url.
     *            Contains key=value pairs joined by & characters or is empty if
     *            no parameters should be added. Should not start with any
     *            special character.
     * @param forceSync
     *            true if the request should be synchronous, false otherwise
     */
    protected void makeUidlRequest(final String requestData,
            final String extraParams, final boolean forceSync) {
        startRequest();
        // Security: double cookie submission pattern
        final String payload = uidlSecurityKey + VAR_BURST_SEPARATOR
                + requestData;
        VConsole.log("Making UIDL Request with params: " + payload);
        String uri = translateVaadinUri(ApplicationConstants.APP_PROTOCOL_PREFIX
                + ApplicationConstants.UIDL_REQUEST_PATH);

        if (extraParams != null && extraParams.length() > 0) {
            uri = addGetParameters(uri, extraParams);
        }
        uri = addGetParameters(uri, UIConstants.UI_ID_PARAMETER + "="
                + configuration.getUIId());

        doUidlRequest(uri, payload, forceSync);

    }

    /**
     * Sends an asynchronous or synchronous UIDL request to the server using the
     * given URI.
     * 
     * @param uri
     *            The URI to use for the request. May includes GET parameters
     * @param payload
     *            The contents of the request to send
     * @param synchronous
     *            true if the request should be synchronous, false otherwise
     */
    protected void doUidlRequest(final String uri, final String payload,
            final boolean synchronous) {
        if (!synchronous) {
            RequestCallback requestCallback = new RequestCallback() {
                @Override
                public void onError(Request request, Throwable exception) {
                    showCommunicationError(exception.getMessage(), -1);
                    endRequest();
                }

                @Override
                public void onResponseReceived(Request request,
                        Response response) {
                    VConsole.log("Server visit took "
                            + String.valueOf((new Date()).getTime()
                                    - requestStartTime.getTime()) + "ms");

                    int statusCode = response.getStatusCode();

                    switch (statusCode) {
                    case 0:
                        showCommunicationError(
                                "Invalid status code 0 (server down?)",
                                statusCode);
                        endRequest();
                        return;

                    case 401:
                        /*
                         * Authorization has failed. Could be that the session
                         * has timed out and the container is redirecting to a
                         * login page.
                         */
                        showAuthenticationError("");
                        endRequest();
                        return;

                    case 503:
                        /*
                         * We'll assume msec instead of the usual seconds. If
                         * there's no Retry-After header, handle the error like
                         * a 500, as per RFC 2616 section 10.5.4.
                         */
                        String delay = response.getHeader("Retry-After");
                        if (delay != null) {
                            VConsole.log("503, retrying in " + delay + "msec");
                            (new Timer() {
                                @Override
                                public void run() {
                                    doUidlRequest(uri, payload, synchronous);
                                }
                            }).schedule(Integer.parseInt(delay));
                            return;
                        }
                    }

                    if ((statusCode / 100) == 4) {
                        // Handle all 4xx errors the same way as (they are
                        // all permanent errors)
                        showCommunicationError(
                                "UIDL could not be read from server. Check servlets mappings. Error code: "
                                        + statusCode, statusCode);
                        endRequest();
                        return;
                    } else if ((statusCode / 100) == 5) {
                        // Something's wrong on the server, there's nothing the
                        // client can do except maybe try again.
                        showCommunicationError("Server error. Error code: "
                                + statusCode, statusCode);
                        endRequest();
                        return;
                    }

                    String contentType = response.getHeader("Content-Type");
                    if (contentType == null
                            || !contentType.startsWith("application/json")) {
                        /*
                         * A servlet filter or equivalent may have intercepted
                         * the request and served non-UIDL content (for
                         * instance, a login page if the session has expired.)
                         * If the response contains a magic substring, do a
                         * synchronous refresh. See #8241.
                         */
                        MatchResult refreshToken = RegExp.compile(
                                UIDL_REFRESH_TOKEN + "(:\\s*(.*?))?(\\s|$)")
                                .exec(response.getText());
                        if (refreshToken != null) {
                            redirect(refreshToken.getGroup(2));
                            return;
                        }
                    }

                    // for(;;);[realjson]
                    final String jsonText = response.getText().substring(9,
                            response.getText().length() - 1);
                    handleJSONText(jsonText, statusCode);
                }

            };
            try {
                doAsyncUIDLRequest(uri, payload, requestCallback);
            } catch (RequestException e) {
                VConsole.error(e);
                endRequest();
            }
        } else {
            // Synchronized call, discarded response (leaving the page)
            SynchronousXHR syncXHR = (SynchronousXHR) SynchronousXHR.create();
            syncXHR.synchronousPost(uri + "&"
                    + ApplicationConstants.PARAM_UNLOADBURST + "=1", payload);
            /*
             * Although we are in theory leaving the page, the page may still
             * stay open. End request properly here too. See #3289
             */
            endRequest();
        }

    }

    /**
     * Handles received UIDL JSON text, parsing it, and passing it on to the
     * appropriate handlers, while logging timiing information.
     * 
     * @param jsonText
     * @param statusCode
     */
    private void handleJSONText(String jsonText, int statusCode) {
        final Date start = new Date();
        final ValueMap json;
        try {
            json = parseJSONResponse(jsonText);
        } catch (final Exception e) {
            endRequest();
            showCommunicationError(e.getMessage() + " - Original JSON-text:"
                    + jsonText, statusCode);
            return;
        }

        VConsole.log("JSON parsing took "
                + (new Date().getTime() - start.getTime()) + "ms");
        if (applicationRunning) {
            handleReceivedJSONMessage(start, jsonText, json);
        } else {
            applicationRunning = true;
            handleWhenCSSLoaded(jsonText, json);
        }
    }

    /**
     * Sends an asynchronous UIDL request to the server using the given URI.
     * 
     * @param uri
     *            The URI to use for the request. May includes GET parameters
     * @param payload
     *            The contents of the request to send
     * @param requestCallback
     *            The handler for the response
     * @throws RequestException
     *             if the request could not be sent
     */
    protected void doAsyncUIDLRequest(String uri, String payload,
            RequestCallback requestCallback) throws RequestException {
        RequestBuilder rb = new RequestBuilder(RequestBuilder.POST, uri);
        // TODO enable timeout
        // rb.setTimeoutMillis(timeoutMillis);
        rb.setHeader("Content-Type", "text/plain;charset=utf-8");
        rb.setRequestData(payload);
        rb.setCallback(requestCallback);

        rb.send();
    }

    int cssWaits = 0;

    /**
     * Holds the time spent rendering the last request
     */
    protected int lastProcessingTime;

    /**
     * Holds the total time spent rendering requests during the lifetime of the
     * session.
     */
    protected int totalProcessingTime;

    /**
     * Holds the timing information from the server-side. How much time was
     * spent servicing the last request and how much time has been spent
     * servicing the session so far. These values are always one request behind,
     * since they cannot be measured before the request is finished.
     */
    private ValueMap serverTimingInfo;

    static final int MAX_CSS_WAITS = 100;

    protected void handleWhenCSSLoaded(final String jsonText,
            final ValueMap json) {
        if (!isCSSLoaded() && cssWaits < MAX_CSS_WAITS) {
            (new Timer() {
                @Override
                public void run() {
                    handleWhenCSSLoaded(jsonText, json);
                }
            }).schedule(50);
            VConsole.log("Assuming CSS loading is not complete, "
                    + "postponing render phase. "
                    + "(.v-loading-indicator height == 0)");
            cssWaits++;
        } else {
            cssLoaded = true;
            handleReceivedJSONMessage(new Date(), jsonText, json);
            if (cssWaits >= MAX_CSS_WAITS) {
                VConsole.error("CSS files may have not loaded properly.");
            }
        }
    }

    /**
     * Checks whether or not the CSS is loaded. By default checks the size of
     * the loading indicator element.
     * 
     * @return
     */
    protected boolean isCSSLoaded() {
        return cssLoaded
                || DOM.getElementPropertyInt(loadElement, "offsetHeight") != 0;
    }

    /**
     * Shows the communication error notification.
     * 
     * @param details
     *            Optional details for debugging.
     * @param statusCode
     *            The status code returned for the request
     * 
     */
    protected void showCommunicationError(String details, int statusCode) {
        VConsole.error("Communication error: " + details);
        ErrorMessage communicationError = configuration.getCommunicationError();
        showError(details, communicationError.getCaption(),
                communicationError.getMessage(), communicationError.getUrl());
    }

    /**
     * Shows the authentication error notification.
     * 
     * @param details
     *            Optional details for debugging.
     */
    protected void showAuthenticationError(String details) {
        VConsole.error("Authentication error: " + details);
        ErrorMessage authorizationError = configuration.getAuthorizationError();
        showError(details, authorizationError.getCaption(),
                authorizationError.getMessage(), authorizationError.getUrl());
    }

    /**
     * Shows the error notification.
     * 
     * @param details
     *            Optional details for debugging.
     */
    private void showError(String details, String caption, String message,
            String url) {

        StringBuilder html = new StringBuilder();
        if (caption != null) {
            html.append("<h1>");
            html.append(caption);
            html.append("</h1>");
        }
        if (message != null) {
            html.append("<p>");
            html.append(message);
            html.append("</p>");
        }

        if (html.length() > 0) {

            // Add error description
            html.append("<br/><p><I style=\"font-size:0.7em\">");
            html.append(details);
            html.append("</I></p>");

            VNotification n = VNotification.createNotification(1000 * 60 * 45);
            n.addEventListener(new NotificationRedirect(url));
            n.show(html.toString(), VNotification.CENTERED_TOP,
                    VNotification.STYLE_SYSTEM);
        } else {
            redirect(url);
        }
    }

    protected void startRequest() {
        if (hasActiveRequest) {
            VConsole.error("Trying to start a new request while another is active");
        }
        hasActiveRequest = true;
        requestStartTime = new Date();
        // show initial throbber
        if (loadTimer == null) {
            loadTimer = new Timer() {
                @Override
                public void run() {
                    /*
                     * IE7 does not properly cancel the event with
                     * loadTimer.cancel() so we have to check that we really
                     * should make it visible
                     */
                    if (loadTimer != null) {
                        showLoadingIndicator();
                    }

                }
            };
            // First one kicks in at 300ms
        }
        loadTimer.schedule(300);
    }

    protected void endRequest() {
        if (!hasActiveRequest) {
            VConsole.error("No active request");
        }
        // After checkForPendingVariableBursts() there may be a new active
        // request, so we must set hasActiveRequest to false before, not after,
        // the call. Active requests used to be tracked with an integer counter,
        // so setting it after used to work but not with the #8505 changes.
        hasActiveRequest = false;
        if (applicationRunning) {
            checkForPendingVariableBursts();
            runPostRequestHooks(configuration.getRootPanelId());
        }
        // deferring to avoid flickering
        Scheduler.get().scheduleDeferred(new Command() {
            @Override
            public void execute() {
                if (!hasActiveRequest()) {
                    hideLoadingIndicator();

                    // If on Liferay and session expiration management is in
                    // use, extend session duration on each request.
                    // Doing it here rather than before the request to improve
                    // responsiveness.
                    // Postponed until the end of the next request if other
                    // requests still pending.
                    extendLiferaySession();
                }
            }
        });
    }

    /**
     * This method is called after applying uidl change set to application.
     * 
     * It will clean current and queued variable change sets. And send next
     * change set if it exists.
     */
    private void checkForPendingVariableBursts() {
        cleanVariableBurst(pendingInvocations);
        if (pendingBursts.size() > 0) {
            for (LinkedHashMap<String, MethodInvocation> pendingBurst : pendingBursts) {
                cleanVariableBurst(pendingBurst);
            }
            LinkedHashMap<String, MethodInvocation> nextBurst = pendingBursts
                    .remove(0);
            buildAndSendVariableBurst(nextBurst, false);
        }
    }

    /**
     * Cleans given queue of variable changes of such changes that came from
     * components that do not exist anymore.
     * 
     * @param variableBurst
     */
    private void cleanVariableBurst(
            LinkedHashMap<String, MethodInvocation> variableBurst) {
        Iterator<MethodInvocation> iterator = variableBurst.values().iterator();
        while (iterator.hasNext()) {
            String id = iterator.next().getConnectorId();
            if (!getConnectorMap().hasConnector(id)
                    && !getConnectorMap().isDragAndDropPaintable(id)) {
                // variable owner does not exist anymore
                iterator.remove();
                VConsole.log("Removed variable from removed component: " + id);
            }
        }
    }

    private void showLoadingIndicator() {
        // show initial throbber
        if (loadElement == null) {
            loadElement = DOM.createDiv();
            DOM.setStyleAttribute(loadElement, "position", "absolute");
            DOM.appendChild(uIConnector.getWidget().getElement(), loadElement);
            VConsole.log("inserting load indicator");
        }
        DOM.setElementProperty(loadElement, "className", "v-loading-indicator");
        DOM.setStyleAttribute(loadElement, "display", "block");
        // Initialize other timers
        loadTimer2 = new Timer() {
            @Override
            public void run() {
                DOM.setElementProperty(loadElement, "className",
                        "v-loading-indicator-delay");
            }
        };
        // Second one kicks in at 1500ms from request start
        loadTimer2.schedule(1200);

        loadTimer3 = new Timer() {
            @Override
            public void run() {
                DOM.setElementProperty(loadElement, "className",
                        "v-loading-indicator-wait");
            }
        };
        // Third one kicks in at 5000ms from request start
        loadTimer3.schedule(4700);
    }

    private void hideLoadingIndicator() {
        if (loadTimer != null) {
            loadTimer.cancel();
            loadTimer = null;
        }
        if (loadTimer2 != null) {
            loadTimer2.cancel();
            loadTimer3.cancel();
            loadTimer2 = null;
            loadTimer3 = null;
        }
        if (loadElement != null) {
            DOM.setStyleAttribute(loadElement, "display", "none");
        }
    }

    /**
     * Checks if deferred commands are (potentially) still being executed as a
     * result of an update from the server. Returns true if a deferred command
     * might still be executing, false otherwise. This will not work correctly
     * if a deferred command is added in another deferred command.
     * <p>
     * Used by the native "client.isActive" function.
     * </p>
     * 
     * @return true if deferred commands are (potentially) being executed, false
     *         otherwise
     */
    private boolean isExecutingDeferredCommands() {
        Scheduler s = Scheduler.get();
        if (s instanceof VSchedulerImpl) {
            return ((VSchedulerImpl) s).hasWorkQueued();
        } else {
            return false;
        }
    }

    /**
     * Determines whether or not the loading indicator is showing.
     * 
     * @return true if the loading indicator is visible
     */
    public boolean isLoadingIndicatorVisible() {
        if (loadElement == null) {
            return false;
        }
        if (loadElement.getStyle().getProperty("display").equals("none")) {
            return false;
        }

        return true;
    }

    private static native ValueMap parseJSONResponse(String jsonText)
    /*-{
    	try {
    		return JSON.parse(jsonText);
    	} catch (ignored) {
    		return eval('(' + jsonText + ')');
    	}
    }-*/;

    private void handleReceivedJSONMessage(Date start, String jsonText,
            ValueMap json) {
        handleUIDLMessage(start, jsonText, json);
    }

    protected void handleUIDLMessage(final Date start, final String jsonText,
            final ValueMap json) {
        VConsole.log("Handling message from server");
        // Handle redirect
        if (json.containsKey("redirect")) {
            String url = json.getValueMap("redirect").getString("url");
            VConsole.log("redirecting to " + url);
            redirect(url);
            return;
        }

        final MultiStepDuration handleUIDLDuration = new MultiStepDuration();

        // Get security key
        if (json.containsKey(ApplicationConstants.UIDL_SECURITY_TOKEN_ID)) {
            uidlSecurityKey = json
                    .getString(ApplicationConstants.UIDL_SECURITY_TOKEN_ID);
        }
        VConsole.log(" * Handling resources from server");

        if (json.containsKey("resources")) {
            ValueMap resources = json.getValueMap("resources");
            JsArrayString keyArray = resources.getKeyArray();
            int l = keyArray.length();
            for (int i = 0; i < l; i++) {
                String key = keyArray.get(i);
                resourcesMap.put(key, resources.getAsString(key));
            }
        }
        handleUIDLDuration.logDuration(
                " * Handling resources from server completed", 10);

        VConsole.log(" * Handling type inheritance map from server");

        if (json.containsKey("typeInheritanceMap")) {
            configuration.addComponentInheritanceInfo(json
                    .getValueMap("typeInheritanceMap"));
        }
        handleUIDLDuration.logDuration(
                " * Handling type inheritance map from server completed", 10);

        VConsole.log("Handling type mappings from server");

        if (json.containsKey("typeMappings")) {
            configuration.addComponentMappings(
                    json.getValueMap("typeMappings"), widgetSet);
        }

        VConsole.log("Handling resource dependencies");
        if (json.containsKey("scriptDependencies")) {
            loadScriptDependencies(json.getJSStringArray("scriptDependencies"));
        }
        if (json.containsKey("styleDependencies")) {
            loadStyleDependencies(json.getJSStringArray("styleDependencies"));
        }

        handleUIDLDuration.logDuration(
                " * Handling type mappings from server completed", 10);
        /*
         * Hook for e.g. TestBench to get details about server peformance
         */
        if (json.containsKey("timings")) {
            serverTimingInfo = json.getValueMap("timings");
        }

        Command c = new Command() {
            @Override
            public void execute() {
                handleUIDLDuration.logDuration(" * Loading widgets completed",
                        10);

                MultiStepDuration updateDuration = new MultiStepDuration();

                if (json.containsKey("locales")) {
                    VConsole.log(" * Handling locales");
                    // Store locale data
                    JsArray<ValueMap> valueMapArray = json
                            .getJSValueMapArray("locales");
                    LocaleService.addLocales(valueMapArray);
                }

                updateDuration.logDuration(" * Handling locales completed", 10);

                boolean repaintAll = false;
                ValueMap meta = null;
                if (json.containsKey("meta")) {
                    VConsole.log(" * Handling meta information");
                    meta = json.getValueMap("meta");
                    if (meta.containsKey("repaintAll")) {
                        repaintAll = true;
                        uIConnector.getWidget().clear();
                        getConnectorMap().clear();
                        if (meta.containsKey("invalidLayouts")) {
                            validatingLayouts = true;
                            zeroWidthComponents = new HashSet<ComponentConnector>();
                            zeroHeightComponents = new HashSet<ComponentConnector>();
                        }
                    }
                    if (meta.containsKey("timedRedirect")) {
                        final ValueMap timedRedirect = meta
                                .getValueMap("timedRedirect");
                        redirectTimer = new Timer() {
                            @Override
                            public void run() {
                                redirect(timedRedirect.getString("url"));
                            }
                        };
                        sessionExpirationInterval = timedRedirect
                                .getInt("interval");
                    }
                }

                updateDuration.logDuration(
                        " * Handling meta information completed", 10);

                if (redirectTimer != null) {
                    redirectTimer.schedule(1000 * sessionExpirationInterval);
                }

                componentCaptionSizeChanges.clear();

                int startProcessing = updateDuration.elapsedMillis();

                // Ensure that all connectors that we are about to update exist
                createConnectorsIfNeeded(json);

                updateDuration.logDuration(" * Creating connectors completed",
                        10);

                // Update states, do not fire events
                Collection<StateChangeEvent> pendingStateChangeEvents = updateConnectorState(json);

                updateDuration.logDuration(
                        " * Update of connector states completed", 10);

                // Update hierarchy, do not fire events
                Collection<ConnectorHierarchyChangeEvent> pendingHierarchyChangeEvents = updateConnectorHierarchy(json);

                updateDuration.logDuration(
                        " * Update of connector hierarchy completed", 10);

                // Fire hierarchy change events
                sendHierarchyChangeEvents(pendingHierarchyChangeEvents);

                updateDuration.logDuration(
                        " * Hierarchy state change event processing completed",
                        10);

                delegateToWidget(pendingStateChangeEvents);

                // Fire state change events.
                sendStateChangeEvents(pendingStateChangeEvents);

                updateDuration.logDuration(
                        " * State change event processing completed", 10);

                // Update of legacy (UIDL) style connectors
                updateVaadin6StyleConnectors(json);

                updateDuration
                        .logDuration(
                                " * Vaadin 6 style connector updates (updateFromUidl) completed",
                                10);

                // Handle any RPC invocations done on the server side
                handleRpcInvocations(json);

                updateDuration.logDuration(
                        " * Processing of RPC invocations completed", 10);

                if (json.containsKey("dd")) {
                    // response contains data for drag and drop service
                    VDragAndDropManager.get().handleServerResponse(
                            json.getValueMap("dd"));
                }

                updateDuration
                        .logDuration(
                                " * Processing of drag and drop server response completed",
                                10);

                unregisterRemovedConnectors();

                updateDuration.logDuration(
                        " * Unregistering of removed components completed", 10);

                VConsole.log("handleUIDLMessage: "
                        + (updateDuration.elapsedMillis() - startProcessing)
                        + " ms");

                LayoutManager layoutManager = getLayoutManager();
                layoutManager.setEverythingNeedsMeasure();
                layoutManager.layoutNow();

                updateDuration
                        .logDuration(" * Layout processing completed", 10);

                if (ApplicationConfiguration.isDebugMode()) {
                    VConsole.log(" * Dumping state changes to the console");
                    VConsole.dirUIDL(json, ApplicationConnection.this);

                    updateDuration
                            .logDuration(
                                    " * Dumping state changes to the console completed",
                                    10);
                }

                if (meta != null) {
                    if (meta.containsKey("appError")) {
                        ValueMap error = meta.getValueMap("appError");
                        String html = "";
                        if (error.containsKey("caption")
                                && error.getString("caption") != null) {
                            html += "<h1>" + error.getAsString("caption")
                                    + "</h1>";
                        }
                        if (error.containsKey("message")
                                && error.getString("message") != null) {
                            html += "<p>" + error.getAsString("message")
                                    + "</p>";
                        }
                        String url = null;
                        if (error.containsKey("url")) {
                            url = error.getString("url");
                        }

                        if (html.length() != 0) {
                            /* 45 min */
                            VNotification n = VNotification
                                    .createNotification(1000 * 60 * 45);
                            n.addEventListener(new NotificationRedirect(url));
                            n.show(html, VNotification.CENTERED_TOP,
                                    VNotification.STYLE_SYSTEM);
                        } else {
                            redirect(url);
                        }
                        applicationRunning = false;
                    }
                    if (validatingLayouts) {
                        VConsole.printLayoutProblems(meta,
                                ApplicationConnection.this,
                                zeroHeightComponents, zeroWidthComponents);
                        zeroHeightComponents = null;
                        zeroWidthComponents = null;
                        validatingLayouts = false;

                    }
                }

                updateDuration.logDuration(" * Error handling completed", 10);

                // TODO build profiling for widget impl loading time

                lastProcessingTime = (int) ((new Date().getTime()) - start
                        .getTime());
                totalProcessingTime += lastProcessingTime;

                VConsole.log(" Processing time was "
                        + String.valueOf(lastProcessingTime) + "ms for "
                        + jsonText.length() + " characters of JSON");
                VConsole.log("Referenced paintables: " + connectorMap.size());

                endRequest();

            }

            private void delegateToWidget(
                    Collection<StateChangeEvent> pendingStateChangeEvents) {
                VConsole.log(" * Running @DelegateToWidget");

                for (StateChangeEvent sce : pendingStateChangeEvents) {
                    ServerConnector connector = sce.getConnector();
                    if (connector instanceof ComponentConnector) {
                        ComponentConnector component = (ComponentConnector) connector;
                        Type type = TypeData.getType(component.getClass());

                        Type stateType;
                        try {
                            stateType = type.getMethod("getState")
                                    .getReturnType();
                        } catch (NoDataException e) {
                            throw new RuntimeException(
                                    "Can not find the state type for "
                                            + type.getSignature(), e);
                        }

                        Set<String> changedProperties = sce
                                .getChangedProperties();
                        for (String propertyName : changedProperties) {
                            Property property = stateType
                                    .getProperty(propertyName);
                            String method = property
                                    .getDelegateToWidgetMethodName();
                            if (method != null) {
                                doDelegateToWidget(component, property, method);
                            }
                        }

                    }
                }
            }

            private void doDelegateToWidget(ComponentConnector component,
                    Property property, String methodName) {
                Type type = TypeData.getType(component.getClass());
                try {
                    Type widgetType = type.getMethod("getWidget")
                            .getReturnType();
                    Widget widget = component.getWidget();

                    Object propertyValue = property.getValue(component
                            .getState());

                    widgetType.getMethod(methodName).invoke(widget,
                            propertyValue);
                } catch (NoDataException e) {
                    throw new RuntimeException(
                            "Missing data needed to invoke @DelegateToWidget for "
                                    + Util.getSimpleName(component), e);
                }
            }

            /**
             * Sends the state change events created while updating the state
             * information.
             * 
             * This must be called after hierarchy change listeners have been
             * called. At least caption updates for the parent are strange if
             * fired from state change listeners and thus calls the parent
             * BEFORE the parent is aware of the child (through a
             * ConnectorHierarchyChangedEvent)
             * 
             * @param pendingStateChangeEvents
             *            The events to send
             */
            private void sendStateChangeEvents(
                    Collection<StateChangeEvent> pendingStateChangeEvents) {
                VConsole.log(" * Sending state change events");

                for (StateChangeEvent sce : pendingStateChangeEvents) {
                    try {
                        sce.getConnector().fireEvent(sce);
                    } catch (final Throwable e) {
                        VConsole.error(e);
                    }
                }

            }

            private void unregisterRemovedConnectors() {
                int unregistered = 0;
                List<ServerConnector> currentConnectors = new ArrayList<ServerConnector>(
                        connectorMap.getConnectors());
                for (ServerConnector c : currentConnectors) {
                    if (c.getParent() != null) {
                        if (!c.getParent().getChildren().contains(c)) {
                            VConsole.error("ERROR: Connector is connected to a parent but the parent does not contain the connector");
                        }
                    } else if ((c instanceof UIConnector && c == getRootConnector())) {
                        // UIConnector for this connection, leave as-is
                    } else if (c instanceof WindowConnector
                            && getRootConnector().hasSubWindow(
                                    (WindowConnector) c)) {
                        // Sub window attached to this UIConnector, leave
                        // as-is
                    } else {
                        // The connector has been detached from the
                        // hierarchy, unregister it and any possible
                        // children. The UIConnector should never be
                        // unregistered even though it has no parent.
                        connectorMap.unregisterConnector(c);
                        unregistered++;
                    }

                }

                VConsole.log("* Unregistered " + unregistered + " connectors");
            }

            private void createConnectorsIfNeeded(ValueMap json) {
                VConsole.log(" * Creating connectors (if needed)");

                if (!json.containsKey("types")) {
                    return;
                }

                ValueMap types = json.getValueMap("types");
                JsArrayString keyArray = types.getKeyArray();
                for (int i = 0; i < keyArray.length(); i++) {
                    try {
                        String connectorId = keyArray.get(i);
                        int connectorType = Integer.parseInt(types
                                .getString((connectorId)));
                        ServerConnector connector = connectorMap
                                .getConnector(connectorId);
                        if (connector != null) {
                            continue;
                        }

                        Class<? extends ServerConnector> connectorClass = configuration
                                .getConnectorClassByEncodedTag(connectorType);

                        // Connector does not exist so we must create it
                        if (connectorClass != UIConnector.class) {
                            // create, initialize and register the paintable
                            getConnector(connectorId, connectorType);
                        } else {
                            // First UIConnector update. Before this the
                            // UIConnector has been created but not
                            // initialized as the connector id has not been
                            // known
                            connectorMap.registerConnector(connectorId,
                                    uIConnector);
                            uIConnector.doInit(connectorId,
                                    ApplicationConnection.this);
                        }
                    } catch (final Throwable e) {
                        VConsole.error(e);
                    }
                }
            }

            private void updateVaadin6StyleConnectors(ValueMap json) {
                JsArray<ValueMap> changes = json.getJSValueMapArray("changes");
                int length = changes.length();

                VConsole.log(" * Passing UIDL to Vaadin 6 style connectors");
                // update paintables
                for (int i = 0; i < length; i++) {
                    try {
                        final UIDL change = changes.get(i).cast();
                        final UIDL uidl = change.getChildUIDL(0);
                        String connectorId = uidl.getId();

                        final ComponentConnector legacyConnector = (ComponentConnector) connectorMap
                                .getConnector(connectorId);
                        if (legacyConnector instanceof Paintable) {
                            ((Paintable) legacyConnector).updateFromUIDL(uidl,
                                    ApplicationConnection.this);
                        } else if (legacyConnector == null) {
                            VConsole.error("Received update for "
                                    + uidl.getTag()
                                    + ", but there is no such paintable ("
                                    + connectorId + ") rendered.");
                        } else {
                            VConsole.error("Server sent Vaadin 6 style updates for "
                                    + Util.getConnectorString(legacyConnector)
                                    + " but this is not a Vaadin 6 Paintable");
                        }

                    } catch (final Throwable e) {
                        VConsole.error(e);
                    }
                }
            }

            private void sendHierarchyChangeEvents(
                    Collection<ConnectorHierarchyChangeEvent> pendingHierarchyChangeEvents) {
                if (pendingHierarchyChangeEvents.isEmpty()) {
                    return;
                }

                VConsole.log(" * Sending hierarchy change events");
                for (ConnectorHierarchyChangeEvent event : pendingHierarchyChangeEvents) {
                    try {
                        event.getConnector().fireEvent(event);
                    } catch (final Throwable e) {
                        VConsole.error(e);
                    }
                }

            }

            private Collection<StateChangeEvent> updateConnectorState(
                    ValueMap json) {
                ArrayList<StateChangeEvent> events = new ArrayList<StateChangeEvent>();
                VConsole.log(" * Updating connector states");
                if (!json.containsKey("state")) {
                    return events;
                }
                // set states for all paintables mentioned in "state"
                ValueMap states = json.getValueMap("state");
                JsArrayString keyArray = states.getKeyArray();
                for (int i = 0; i < keyArray.length(); i++) {
                    try {
                        String connectorId = keyArray.get(i);
                        ServerConnector connector = connectorMap
                                .getConnector(connectorId);
                        if (null != connector) {

                            JSONObject stateJson = new JSONObject(
                                    states.getJavaScriptObject(connectorId));

                            if (connector instanceof HasJavaScriptConnectorHelper) {
                                ((HasJavaScriptConnectorHelper) connector)
                                        .getJavascriptConnectorHelper()
                                        .setNativeState(
                                                stateJson.getJavaScriptObject());
                            }

                            SharedState state = connector.getState();
                            JsonDecoder.decodeValue(new Type(state.getClass()
                                    .getName(), null), stateJson, state,
                                    ApplicationConnection.this);

                            Set<String> changedProperties = new HashSet<String>();
                            addJsonFields(stateJson, changedProperties, "");

                            StateChangeEvent event = new StateChangeEvent(
                                    connector, changedProperties);

                            events.add(event);
                        }
                    } catch (final Throwable e) {
                        VConsole.error(e);
                    }
                }

                return events;
            }

            /**
             * Recursively adds the names of all fields in all objects in the
             * provided json object.
             * 
             * @param json
             *            the json object to process
             * @param fields
             *            a set of all currently added fields
             * @param context
             *            the base name of the current object
             */
            private void addJsonFields(JSONObject json, Set<String> fields,
                    String context) {
                for (String key : json.keySet()) {
                    String fieldName = context + key;
                    fields.add(fieldName);

                    JSONObject object = json.get(key).isObject();
                    if (object != null) {
                        addJsonFields(object, fields, fieldName + ".");
                    }
                }
            }

            /**
             * Updates the connector hierarchy and returns a list of events that
             * should be fired after update of the hierarchy and the state is
             * done.
             * 
             * @param json
             *            The JSON containing the hierarchy information
             * @return A collection of events that should be fired when update
             *         of hierarchy and state is complete
             */
            private Collection<ConnectorHierarchyChangeEvent> updateConnectorHierarchy(
                    ValueMap json) {
                List<ConnectorHierarchyChangeEvent> events = new LinkedList<ConnectorHierarchyChangeEvent>();

                VConsole.log(" * Updating connector hierarchy");
                if (!json.containsKey("hierarchy")) {
                    return events;
                }

                ValueMap hierarchies = json.getValueMap("hierarchy");
                JsArrayString hierarchyKeys = hierarchies.getKeyArray();
                for (int i = 0; i < hierarchyKeys.length(); i++) {
                    try {
                        String connectorId = hierarchyKeys.get(i);
                        ServerConnector parentConnector = connectorMap
                                .getConnector(connectorId);
                        JsArrayString childConnectorIds = hierarchies
                                .getJSStringArray(connectorId);
                        int childConnectorSize = childConnectorIds.length();

                        List<ServerConnector> newChildren = new ArrayList<ServerConnector>();
                        List<ComponentConnector> newComponents = new ArrayList<ComponentConnector>();
                        for (int connectorIndex = 0; connectorIndex < childConnectorSize; connectorIndex++) {
                            String childConnectorId = childConnectorIds
                                    .get(connectorIndex);
                            ServerConnector childConnector = connectorMap
                                    .getConnector(childConnectorId);
                            if (childConnector == null) {
                                VConsole.error("Hierarchy claims that "
                                        + childConnectorId + " is a child for "
                                        + connectorId + " ("
                                        + parentConnector.getClass().getName()
                                        + ") but no connector with id "
                                        + childConnectorId
                                        + " has been registered");
                                continue;
                            }
                            newChildren.add(childConnector);
                            if (childConnector instanceof ComponentConnector) {
                                newComponents
                                        .add((ComponentConnector) childConnector);
                            } else if (!(childConnector instanceof AbstractExtensionConnector)) {
                                throw new IllegalStateException(
                                        Util.getConnectorString(childConnector)
                                                + " is not a ComponentConnector nor an AbstractExtensionConnector");
                            }
                            if (childConnector.getParent() != parentConnector) {
                                // Avoid extra calls to setParent
                                childConnector.setParent(parentConnector);
                            }
                        }

                        // TODO This check should be done on the server side in
                        // the future so the hierarchy update is only sent when
                        // something actually has changed
                        List<ServerConnector> oldChildren = parentConnector
                                .getChildren();
                        boolean actuallyChanged = !Util.collectionsEquals(
                                oldChildren, newChildren);

                        if (!actuallyChanged) {
                            continue;
                        }

                        if (parentConnector instanceof ComponentContainerConnector) {
                            ComponentContainerConnector ccc = (ComponentContainerConnector) parentConnector;
                            List<ComponentConnector> oldComponents = ccc
                                    .getChildComponents();
                            if (!Util.collectionsEquals(oldComponents,
                                    newComponents)) {
                                // Fire change event if the hierarchy has
                                // changed
                                ConnectorHierarchyChangeEvent event = GWT
                                        .create(ConnectorHierarchyChangeEvent.class);
                                event.setOldChildren(oldComponents);
                                event.setConnector(parentConnector);
                                ccc.setChildComponents(newComponents);
                                events.add(event);
                            }
                        } else if (!newComponents.isEmpty()) {
                            VConsole.error("Hierachy claims "
                                    + Util.getConnectorString(parentConnector)
                                    + " has component children even though it isn't a ComponentContainerConnector");
                        }

                        parentConnector.setChildren(newChildren);

                        // Remove parent for children that are no longer
                        // attached to this (avoid updating children if they
                        // have already been assigned to a new parent)
                        for (ServerConnector oldChild : oldChildren) {
                            if (oldChild.getParent() != parentConnector) {
                                continue;
                            }

                            // TODO This could probably be optimized
                            if (!newChildren.contains(oldChild)) {
                                oldChild.setParent(null);
                            }
                        }
                    } catch (final Throwable e) {
                        VConsole.error(e);
                    }
                }
                return events;

            }

            private void handleRpcInvocations(ValueMap json) {
                if (json.containsKey("rpc")) {
                    VConsole.log(" * Performing server to client RPC calls");

                    JSONArray rpcCalls = new JSONArray(
                            json.getJavaScriptObject("rpc"));

                    int rpcLength = rpcCalls.size();
                    for (int i = 0; i < rpcLength; i++) {
                        try {
                            JSONArray rpcCall = (JSONArray) rpcCalls.get(i);
                            rpcManager.parseAndApplyInvocation(rpcCall,
                                    ApplicationConnection.this);
                        } catch (final Throwable e) {
                            VConsole.error(e);
                        }
                    }
                }

            }

        };
        ApplicationConfiguration.runWhenDependenciesLoaded(c);
    }

    private void loadStyleDependencies(JsArrayString dependencies) {
        // Assuming no reason to interpret in a defined order
        ResourceLoadListener resourceLoadListener = new ResourceLoadListener() {
            @Override
            public void onLoad(ResourceLoadEvent event) {
                ApplicationConfiguration.endDependencyLoading();
            }

            @Override
            public void onError(ResourceLoadEvent event) {
                VConsole.error(event.getResourceUrl()
                        + " could not be loaded, or the load detection failed because the stylesheet is empty.");
                // The show must go on
                onLoad(event);
            }
        };
        ResourceLoader loader = ResourceLoader.get();
        for (int i = 0; i < dependencies.length(); i++) {
            String url = translateVaadinUri(dependencies.get(i));
            ApplicationConfiguration.startDependencyLoading();
            loader.loadStylesheet(url, resourceLoadListener);
        }
    }

    private void loadScriptDependencies(final JsArrayString dependencies) {
        if (dependencies.length() == 0) {
            return;
        }

        // Listener that loads the next when one is completed
        ResourceLoadListener resourceLoadListener = new ResourceLoadListener() {
            @Override
            public void onLoad(ResourceLoadEvent event) {
                if (dependencies.length() != 0) {
                    String url = translateVaadinUri(dependencies.shift());
                    ApplicationConfiguration.startDependencyLoading();
                    // Load next in chain (hopefully already preloaded)
                    event.getResourceLoader().loadScript(url, this);
                }
                // Call start for next before calling end for current
                ApplicationConfiguration.endDependencyLoading();
            }

            @Override
            public void onError(ResourceLoadEvent event) {
                VConsole.error(event.getResourceUrl() + " could not be loaded.");
                // The show must go on
                onLoad(event);
            }
        };

        ResourceLoader loader = ResourceLoader.get();

        // Start chain by loading first
        String url = translateVaadinUri(dependencies.shift());
        ApplicationConfiguration.startDependencyLoading();
        loader.loadScript(url, resourceLoadListener);

        // Preload all remaining
        for (int i = 0; i < dependencies.length(); i++) {
            String preloadUrl = translateVaadinUri(dependencies.get(i));
            loader.preloadResource(preloadUrl, null);
        }
    }

    // Redirect browser, null reloads current page
    private static native void redirect(String url)
    /*-{
    	if (url) {
    		$wnd.location = url;
    	} else {
    		$wnd.location.reload(false);
    	}
    }-*/;

    private void addVariableToQueue(String connectorId, String variableName,
            Object value, boolean immediate) {
        boolean lastOnly = !immediate;
        // note that type is now deduced from value
        addMethodInvocationToQueue(new LegacyChangeVariablesInvocation(
                connectorId, variableName, value), lastOnly, lastOnly);
    }

    /**
     * Adds an explicit RPC method invocation to the send queue.
     * 
     * @since 7.0
     * 
     * @param invocation
     *            RPC method invocation
     * @param delayed
     *            <code>false</code> to trigger sending within a short time
     *            window (possibly combining subsequent calls to a single
     *            request), <code>true</code> to let the framework delay sending
     *            of RPC calls and variable changes until the next non-delayed
     *            change
     * @param lastonly
     *            <code>true</code> to remove all previously delayed invocations
     *            of the same method that were also enqueued with lastonly set
     *            to <code>true</code>. <code>false</code> to add invocation to
     *            the end of the queue without touching previously enqueued
     *            invocations.
     */
    public void addMethodInvocationToQueue(MethodInvocation invocation,
            boolean delayed, boolean lastonly) {
        String tag;
        if (lastonly) {
            tag = invocation.getLastonlyTag();
            assert !tag.matches("\\d+") : "getLastonlyTag value must have at least one non-digit character";
            pendingInvocations.remove(tag);
        } else {
            tag = Integer.toString(lastInvocationTag++);
        }
        pendingInvocations.put(tag, invocation);
        if (!delayed) {
            sendPendingVariableChanges();
        }
    }

    /**
     * This method sends currently queued variable changes to server. It is
     * called when immediate variable update must happen.
     * 
     * To ensure correct order for variable changes (due servers multithreading
     * or network), we always wait for active request to be handler before
     * sending a new one. If there is an active request, we will put varible
     * "burst" to queue that will be purged after current request is handled.
     * 
     */
    public void sendPendingVariableChanges() {
        if (!deferedSendPending) {
            deferedSendPending = true;
            Scheduler.get().scheduleDeferred(sendPendingCommand);
        }
    }

    private final ScheduledCommand sendPendingCommand = new ScheduledCommand() {
        @Override
        public void execute() {
            deferedSendPending = false;
            doSendPendingVariableChanges();
        }
    };
    private boolean deferedSendPending = false;

    private void doSendPendingVariableChanges() {
        if (applicationRunning) {
            if (hasActiveRequest()) {
                // skip empty queues if there are pending bursts to be sent
                if (pendingInvocations.size() > 0 || pendingBursts.size() == 0) {
                    pendingBursts.add(pendingInvocations);
                    pendingInvocations = new LinkedHashMap<String, MethodInvocation>();
                    // Keep tag string short
                    lastInvocationTag = 0;
                }
            } else {
                buildAndSendVariableBurst(pendingInvocations, false);
            }
        }
    }

    /**
     * Build the variable burst and send it to server.
     * 
     * When sync is forced, we also force sending of all pending variable-bursts
     * at the same time. This is ok as we can assume that DOM will never be
     * updated after this.
     * 
     * @param pendingInvocations
     *            List of RPC method invocations to send
     * @param forceSync
     *            Should we use synchronous request?
     */
    private void buildAndSendVariableBurst(
            LinkedHashMap<String, MethodInvocation> pendingInvocations,
            boolean forceSync) {
        final StringBuffer req = new StringBuffer();

        while (!pendingInvocations.isEmpty()) {
            if (ApplicationConfiguration.isDebugMode()) {
                Util.logVariableBurst(this, pendingInvocations.values());
            }

            JSONArray reqJson = new JSONArray();

            for (MethodInvocation invocation : pendingInvocations.values()) {
                JSONArray invocationJson = new JSONArray();
                invocationJson.set(0,
                        new JSONString(invocation.getConnectorId()));
                invocationJson.set(1,
                        new JSONString(invocation.getInterfaceName()));
                invocationJson.set(2,
                        new JSONString(invocation.getMethodName()));
                JSONArray paramJson = new JSONArray();
                boolean restrictToInternalTypes = isLegacyVariableChange(invocation);
                for (int i = 0; i < invocation.getParameters().length; ++i) {
                    // TODO non-static encoder? type registration?
                    paramJson.set(i, JsonEncoder.encode(
                            invocation.getParameters()[i],
                            restrictToInternalTypes, this));
                }
                invocationJson.set(3, paramJson);
                reqJson.set(reqJson.size(), invocationJson);
            }

            // escape burst separators (if any)
            req.append(escapeBurstContents(reqJson.toString()));

            pendingInvocations.clear();
            // Keep tag string short
            lastInvocationTag = 0;
            // Append all the bursts to this synchronous request
            if (forceSync && !pendingBursts.isEmpty()) {
                pendingInvocations = pendingBursts.get(0);
                pendingBursts.remove(0);
                req.append(VAR_BURST_SEPARATOR);
            }
        }

        // Include the browser detail parameters if they aren't already sent
        String extraParams;
        if (!getConfiguration().isBrowserDetailsSent()) {
            extraParams = getNativeBrowserDetailsParameters(getConfiguration()
                    .getRootPanelId());
            getConfiguration().setBrowserDetailsSent();
        } else {
            extraParams = "";
        }
        if (!getConfiguration().isWidgetsetVersionSent()) {
            if (!extraParams.isEmpty()) {
                extraParams += "&";
            }
            String widgetsetVersion = Version.getFullVersion();
            extraParams += "wsver=" + widgetsetVersion;

            getConfiguration().setWidgetsetVersionSent();
        }
        makeUidlRequest(req.toString(), extraParams, forceSync);
    }

    private boolean isLegacyVariableChange(MethodInvocation invocation) {
        return ApplicationConstants.UPDATE_VARIABLE_METHOD.equals(invocation
                .getInterfaceName())
                && ApplicationConstants.UPDATE_VARIABLE_METHOD
                        .equals(invocation.getMethodName());
    }

    /**
     * Sends a new value for the given paintables given variable to the server.
     * <p>
     * The update is actually queued to be sent at a suitable time. If immediate
     * is true, the update is sent as soon as possible. If immediate is false,
     * the update will be sent along with the next immediate update.
     * </p>
     * 
     * @param paintableId
     *            the id of the paintable that owns the variable
     * @param variableName
     *            the name of the variable
     * @param newValue
     *            the new value to be sent
     * @param immediate
     *            true if the update is to be sent as soon as possible
     */
    public void updateVariable(String paintableId, String variableName,
            ServerConnector newValue, boolean immediate) {
        addVariableToQueue(paintableId, variableName, newValue, immediate);
    }

    /**
     * Sends a new value for the given paintables given variable to the server.
     * <p>
     * The update is actually queued to be sent at a suitable time. If immediate
     * is true, the update is sent as soon as possible. If immediate is false,
     * the update will be sent along with the next immediate update.
     * </p>
     * 
     * @param paintableId
     *            the id of the paintable that owns the variable
     * @param variableName
     *            the name of the variable
     * @param newValue
     *            the new value to be sent
     * @param immediate
     *            true if the update is to be sent as soon as possible
     */

    public void updateVariable(String paintableId, String variableName,
            String newValue, boolean immediate) {
        addVariableToQueue(paintableId, variableName, newValue, immediate);
    }

    /**
     * Sends a new value for the given paintables given variable to the server.
     * <p>
     * The update is actually queued to be sent at a suitable time. If immediate
     * is true, the update is sent as soon as possible. If immediate is false,
     * the update will be sent along with the next immediate update.
     * </p>
     * 
     * @param paintableId
     *            the id of the paintable that owns the variable
     * @param variableName
     *            the name of the variable
     * @param newValue
     *            the new value to be sent
     * @param immediate
     *            true if the update is to be sent as soon as possible
     */

    public void updateVariable(String paintableId, String variableName,
            int newValue, boolean immediate) {
        addVariableToQueue(paintableId, variableName, newValue, immediate);
    }

    /**
     * Sends a new value for the given paintables given variable to the server.
     * <p>
     * The update is actually queued to be sent at a suitable time. If immediate
     * is true, the update is sent as soon as possible. If immediate is false,
     * the update will be sent along with the next immediate update.
     * </p>
     * 
     * @param paintableId
     *            the id of the paintable that owns the variable
     * @param variableName
     *            the name of the variable
     * @param newValue
     *            the new value to be sent
     * @param immediate
     *            true if the update is to be sent as soon as possible
     */

    public void updateVariable(String paintableId, String variableName,
            long newValue, boolean immediate) {
        addVariableToQueue(paintableId, variableName, newValue, immediate);
    }

    /**
     * Sends a new value for the given paintables given variable to the server.
     * <p>
     * The update is actually queued to be sent at a suitable time. If immediate
     * is true, the update is sent as soon as possible. If immediate is false,
     * the update will be sent along with the next immediate update.
     * </p>
     * 
     * @param paintableId
     *            the id of the paintable that owns the variable
     * @param variableName
     *            the name of the variable
     * @param newValue
     *            the new value to be sent
     * @param immediate
     *            true if the update is to be sent as soon as possible
     */

    public void updateVariable(String paintableId, String variableName,
            float newValue, boolean immediate) {
        addVariableToQueue(paintableId, variableName, newValue, immediate);
    }

    /**
     * Sends a new value for the given paintables given variable to the server.
     * <p>
     * The update is actually queued to be sent at a suitable time. If immediate
     * is true, the update is sent as soon as possible. If immediate is false,
     * the update will be sent along with the next immediate update.
     * </p>
     * 
     * @param paintableId
     *            the id of the paintable that owns the variable
     * @param variableName
     *            the name of the variable
     * @param newValue
     *            the new value to be sent
     * @param immediate
     *            true if the update is to be sent as soon as possible
     */

    public void updateVariable(String paintableId, String variableName,
            double newValue, boolean immediate) {
        addVariableToQueue(paintableId, variableName, newValue, immediate);
    }

    /**
     * Sends a new value for the given paintables given variable to the server.
     * <p>
     * The update is actually queued to be sent at a suitable time. If immediate
     * is true, the update is sent as soon as possible. If immediate is false,
     * the update will be sent along with the next immediate update.
     * </p>
     * 
     * @param paintableId
     *            the id of the paintable that owns the variable
     * @param variableName
     *            the name of the variable
     * @param newValue
     *            the new value to be sent
     * @param immediate
     *            true if the update is to be sent as soon as possible
     */

    public void updateVariable(String paintableId, String variableName,
            boolean newValue, boolean immediate) {
        addVariableToQueue(paintableId, variableName, newValue, immediate);
    }

    /**
     * Sends a new value for the given paintables given variable to the server.
     * <p>
     * The update is actually queued to be sent at a suitable time. If immediate
     * is true, the update is sent as soon as possible. If immediate is false,
     * the update will be sent along with the next immediate update.
     * </p>
     * 
     * @param paintableId
     *            the id of the paintable that owns the variable
     * @param variableName
     *            the name of the variable
     * @param map
     *            the new values to be sent
     * @param immediate
     *            true if the update is to be sent as soon as possible
     */
    public void updateVariable(String paintableId, String variableName,
            Map<String, Object> map, boolean immediate) {
        addVariableToQueue(paintableId, variableName, map, immediate);
    }

    /**
     * Sends a new value for the given paintables given variable to the server.
     * 
     * The update is actually queued to be sent at a suitable time. If immediate
     * is true, the update is sent as soon as possible. If immediate is false,
     * the update will be sent along with the next immediate update.
     * 
     * A null array is sent as an empty array.
     * 
     * @param paintableId
     *            the id of the paintable that owns the variable
     * @param variableName
     *            the name of the variable
     * @param values
     *            the new value to be sent
     * @param immediate
     *            true if the update is to be sent as soon as possible
     */
    public void updateVariable(String paintableId, String variableName,
            String[] values, boolean immediate) {
        addVariableToQueue(paintableId, variableName, values, immediate);
    }

    /**
     * Sends a new value for the given paintables given variable to the server.
     * 
     * The update is actually queued to be sent at a suitable time. If immediate
     * is true, the update is sent as soon as possible. If immediate is false,
     * the update will be sent along with the next immediate update. </p>
     * 
     * A null array is sent as an empty array.
     * 
     * 
     * @param paintableId
     *            the id of the paintable that owns the variable
     * @param variableName
     *            the name of the variable
     * @param values
     *            the new value to be sent
     * @param immediate
     *            true if the update is to be sent as soon as possible
     */
    public void updateVariable(String paintableId, String variableName,
            Object[] values, boolean immediate) {
        addVariableToQueue(paintableId, variableName, values, immediate);
    }

    /**
     * Encode burst separator characters in a String for transport over the
     * network. This protects from separator injection attacks.
     * 
     * @param value
     *            to encode
     * @return encoded value
     */
    protected String escapeBurstContents(String value) {
        final StringBuilder result = new StringBuilder();
        for (int i = 0; i < value.length(); ++i) {
            char character = value.charAt(i);
            switch (character) {
            case VAR_ESCAPE_CHARACTER:
                // fall-through - escape character is duplicated
            case VAR_BURST_SEPARATOR:
                result.append(VAR_ESCAPE_CHARACTER);
                // encode as letters for easier reading
                result.append(((char) (character + 0x30)));
                break;
            default:
                // the char is not a special one - add it to the result as is
                result.append(character);
                break;
            }
        }
        return result.toString();
    }

    private boolean runningLayout = false;

    /**
     * Causes a re-calculation/re-layout of all paintables in a container.
     * 
     * @param container
     */
    public void runDescendentsLayout(HasWidgets container) {
        if (runningLayout) {
            return;
        }
        runningLayout = true;
        internalRunDescendentsLayout(container);
        runningLayout = false;
    }

    /**
     * This will cause re-layouting of all components. Mainly used for
     * development. Published to JavaScript.
     */
    public void forceLayout() {
        Duration duration = new Duration();

        layoutManager.forceLayout();

        VConsole.log("forceLayout in " + duration.elapsedMillis() + " ms");
    }

    private void internalRunDescendentsLayout(HasWidgets container) {
        // getConsole().log(
        // "runDescendentsLayout(" + Util.getSimpleName(container) + ")");
        final Iterator<Widget> childWidgets = container.iterator();
        while (childWidgets.hasNext()) {
            final Widget child = childWidgets.next();

            if (getConnectorMap().isConnector(child)) {

                if (handleComponentRelativeSize(child)) {
                    /*
                     * Only need to propagate event if "child" has a relative
                     * size
                     */

                    if (child instanceof ContainerResizedListener) {
                        ((ContainerResizedListener) child).iLayout();
                    }

                    if (child instanceof HasWidgets) {
                        final HasWidgets childContainer = (HasWidgets) child;
                        internalRunDescendentsLayout(childContainer);
                    }
                }
            } else if (child instanceof HasWidgets) {
                // propagate over non Paintable HasWidgets
                internalRunDescendentsLayout((HasWidgets) child);
            }

        }
    }

    /**
     * Converts relative sizes into pixel sizes.
     * 
     * @param child
     * @return true if the child has a relative size
     */
    private boolean handleComponentRelativeSize(ComponentConnector paintable) {
        return false;
    }

    /**
     * Converts relative sizes into pixel sizes.
     * 
     * @param child
     * @return true if the child has a relative size
     */
    public boolean handleComponentRelativeSize(Widget widget) {
        return handleComponentRelativeSize(connectorMap.getConnector(widget));

    }

    @Deprecated
    public ComponentConnector getPaintable(UIDL uidl) {
        // Non-component connectors shouldn't be painted from legacy connectors
        return (ComponentConnector) getConnector(uidl.getId(),
                Integer.parseInt(uidl.getTag()));
    }

    /**
     * Get either an existing ComponentConnector or create a new
     * ComponentConnector with the given type and id.
     * 
     * If a ComponentConnector with the given id already exists, returns it.
     * Otherwise creates and registers a new ComponentConnector of the given
     * type.
     * 
     * @param connectorId
     *            Id of the paintable
     * @param connectorType
     *            Type of the connector, as passed from the server side
     * 
     * @return Either an existing ComponentConnector or a new ComponentConnector
     *         of the given type
     */
    public ServerConnector getConnector(String connectorId, int connectorType) {
        if (!connectorMap.hasConnector(connectorId)) {
            return createAndRegisterConnector(connectorId, connectorType);
        }
        return connectorMap.getConnector(connectorId);
    }

    /**
     * Creates a new ServerConnector with the given type and id.
     * 
     * Creates and registers a new ServerConnector of the given type. Should
     * never be called with the connector id of an existing connector.
     * 
     * @param connectorId
     *            Id of the new connector
     * @param connectorType
     *            Type of the connector, as passed from the server side
     * 
     * @return A new ServerConnector of the given type
     */
    private ServerConnector createAndRegisterConnector(String connectorId,
            int connectorType) {
        // Create and register a new connector with the given type
        ServerConnector p = widgetSet.createConnector(connectorType,
                configuration);
        connectorMap.registerConnector(connectorId, p);
        p.doInit(connectorId, this);

        return p;
    }

    /**
     * Gets a recource that has been pre-loaded via UIDL, such as custom
     * layouts.
     * 
     * @param name
     *            identifier of the resource to get
     * @return the resource
     */
    public String getResource(String name) {
        return resourcesMap.get(name);
    }

    /**
     * Singleton method to get instance of app's context menu.
     * 
     * @return VContextMenu object
     */
    public VContextMenu getContextMenu() {
        if (contextMenu == null) {
            contextMenu = new VContextMenu();
            DOM.setElementProperty(contextMenu.getElement(), "id",
                    "PID_VAADIN_CM");
        }
        return contextMenu;
    }

    /**
     * Translates custom protocols in UIDL URI's to be recognizable by browser.
     * All uri's from UIDL should be routed via this method before giving them
     * to browser due URI's in UIDL may contain custom protocols like theme://.
     * 
     * @param uidlUri
     *            Vaadin URI from uidl
     * @return translated URI ready for browser
     */
    public String translateVaadinUri(String uidlUri) {
        if (uidlUri == null) {
            return null;
        }
        if (uidlUri.startsWith("theme://")) {
            final String themeUri = configuration.getThemeUri();
            if (themeUri == null) {
                VConsole.error("Theme not set: ThemeResource will not be found. ("
                        + uidlUri + ")");
            }
            uidlUri = themeUri + uidlUri.substring(7);
        }

        if (uidlUri.startsWith(ApplicationConstants.CONNECTOR_PROTOCOL_PREFIX)) {
            // getAppUri *should* always end with /
            // substring *should* always start with / (connector:///foo.bar
            // without connector://)
            uidlUri = ApplicationConstants.APP_PROTOCOL_PREFIX
                    + ApplicationConstants.CONNECTOR_RESOURCE_PREFIX
                    + uidlUri
                            .substring(ApplicationConstants.CONNECTOR_PROTOCOL_PREFIX
                                    .length());
            // Let translation of app:// urls take care of the rest
        }
        if (uidlUri.startsWith(ApplicationConstants.APP_PROTOCOL_PREFIX)) {
            String relativeUrl = uidlUri
                    .substring(ApplicationConstants.APP_PROTOCOL_PREFIX
                            .length());
            if (getConfiguration().usePortletURLs()) {
                // Should put path in v-resourcePath parameter and append query
                // params to base portlet url
                String[] parts = relativeUrl.split("\\?", 2);
                String path = parts[0];

                String url = getConfiguration().getPortletResourceUrl();

                // If there's a "?" followed by something, append it as a query
                // string to the base URL
                if (parts.length > 1) {
                    String appUrlParams = parts[1];
                    url = addGetParameters(url, appUrlParams);
                }
                if (!path.startsWith("/")) {
                    path = '/' + path;
                }
                String pathParam = ApplicationConstants.V_RESOURCE_PATH + "="
                        + URL.encodeQueryString(path);
                url = addGetParameters(url, pathParam);
                uidlUri = url;
            } else {
                uidlUri = getAppUri() + relativeUrl;
            }
        }
        return uidlUri;
    }

    /**
     * Gets the URI for the current theme. Can be used to reference theme
     * resources.
     * 
     * @return URI to the current theme
     */
    public String getThemeUri() {
        return configuration.getThemeUri();
    }

    /**
     * Listens for Notification hide event, and redirects. Used for system
     * messages, such as session expired.
     * 
     */
    private class NotificationRedirect implements VNotification.EventListener {
        String url;

        NotificationRedirect(String url) {
            this.url = url;
        }

        @Override
        public void notificationHidden(HideEvent event) {
            redirect(url);
        }

    }

    /* Extended title handling */

    private final VTooltip tooltip = new VTooltip(this);

    private ConnectorMap connectorMap = GWT.create(ConnectorMap.class);

    protected String getUidlSecurityKey() {
        return uidlSecurityKey;
    }

    /**
     * Use to notify that the given component's caption has changed; layouts may
     * have to be recalculated.
     * 
     * @param component
     *            the Paintable whose caption has changed
     */
    public void captionSizeUpdated(Widget widget) {
        componentCaptionSizeChanges.add(widget);
    }

    /**
     * Gets the main view
     * 
     * @return the main view
     */
    public UIConnector getRootConnector() {
        return uIConnector;
    }

    /**
     * Gets the {@link ApplicationConfiguration} for the current application.
     * 
     * @see ApplicationConfiguration
     * @return the configuration for this application
     */
    public ApplicationConfiguration getConfiguration() {
        return configuration;
    }

    /**
     * Checks if there is a registered server side listener for the event. The
     * list of events which has server side listeners is updated automatically
     * before the component is updated so the value is correct if called from
     * updatedFromUIDL.
     * 
     * @param paintable
     *            The connector to register event listeners for
     * @param eventIdentifier
     *            The identifier for the event
     * @return true if at least one listener has been registered on server side
     *         for the event identified by eventIdentifier.
     * @deprecated as of Vaadin 7. Use
     *             {@link ComponentState#hasEventListener(String)} instead
     */
    @Deprecated
    public boolean hasEventListeners(ComponentConnector paintable,
            String eventIdentifier) {
        return paintable.hasEventListener(eventIdentifier);
    }

    /**
     * Adds the get parameters to the uri and returns the new uri that contains
     * the parameters.
     * 
     * @param uri
     *            The uri to which the parameters should be added.
     * @param extraParams
     *            One or more parameters in the format "a=b" or "c=d&e=f". An
     *            empty string is allowed but will not modify the url.
     * @return The modified URI with the get parameters in extraParams added.
     */
    public static String addGetParameters(String uri, String extraParams) {
        if (extraParams == null || extraParams.length() == 0) {
            return uri;
        }
        // RFC 3986: The query component is indicated by the first question
        // mark ("?") character and terminated by a number sign ("#") character
        // or by the end of the URI.
        String fragment = null;
        int hashPosition = uri.indexOf('#');
        if (hashPosition != -1) {
            // Fragment including "#"
            fragment = uri.substring(hashPosition);
            // The full uri before the fragment
            uri = uri.substring(0, hashPosition);
        }

        if (uri.contains("?")) {
            uri += "&";
        } else {
            uri += "?";
        }
        uri += extraParams;

        if (fragment != null) {
            uri += fragment;
        }

        return uri;
    }

    ConnectorMap getConnectorMap() {
        return connectorMap;
    }

    /**
     * @deprecated No longer needed in Vaadin 7
     */
    @Deprecated
    public void unregisterPaintable(ServerConnector p) {
        VConsole.log("unregisterPaintable (unnecessarily) called for "
                + Util.getConnectorString(p));
    }

    /**
     * Get VTooltip instance related to application connection
     * 
     * @return VTooltip instance
     */
    public VTooltip getVTooltip() {
        return tooltip;
    }

    /**
     * Method provided for backwards compatibility. Duties previously done by
     * this method is now handled by the state change event handler in
     * AbstractComponentConnector. The only function this method has is to
     * return true if the UIDL is a "cached" update.
     * 
     * @param component
     * @param uidl
     * @param manageCaption
     * @return
     */
    @Deprecated
    public boolean updateComponent(Widget component, UIDL uidl,
            boolean manageCaption) {
        ComponentConnector connector = getConnectorMap()
                .getConnector(component);
        if (!AbstractComponentConnector.isRealUpdate(uidl)) {
            return true;
        }

        if (!manageCaption) {
            VConsole.error(Util.getConnectorString(connector)
                    + " called updateComponent with manageCaption=false. The parameter was ignored - override delegateCaption() to return false instead. It is however not recommended to use caption this way at all.");
        }
        return false;
    }

    /**
     * @deprecated as of Vaadin 7. Use
     *             {@link ComponentState#hasEventListener(String)} instead
     */
    @Deprecated
    public boolean hasEventListeners(Widget widget, String eventIdentifier) {
        return hasEventListeners(getConnectorMap().getConnector(widget),
                eventIdentifier);
    }

    LayoutManager getLayoutManager() {
        return layoutManager;
    }
<<<<<<< HEAD

    public SerializerMap getSerializerMap() {
        return serializerMap;
    }

    /**
     * Schedules a heartbeat request to occur after the configured heartbeat
     * interval elapses if the interval is a positive number. Otherwise, does
     * nothing.
     * 
     * @see #sendHeartbeat()
     * @see ApplicationConfiguration#getHeartbeatInterval()
     */
    protected void scheduleHeartbeat() {
        final int interval = getConfiguration().getHeartbeatInterval();
        if (interval > 0) {
            VConsole.log("Scheduling heartbeat in " + interval + " seconds");
            new Timer() {
                @Override
                public void run() {
                    sendHeartbeat();
                }
            }.schedule(interval * 1000);
        }
    }

    /**
     * Sends a heartbeat request to the server.
     * <p>
     * Heartbeat requests are used to inform the server that the client-side is
     * still alive. If the client page is closed or the connection lost, the
     * server will eventually close the inactive Root.
     * <p>
     * <b>TODO</b>: Improved error handling, like in doUidlRequest().
     * 
     * @see #scheduleHeartbeat()
     */
    protected void sendHeartbeat() {
        final String uri = addGetParameters(
                translateVaadinUri(ApplicationConstants.APP_PROTOCOL_PREFIX
                        + ApplicationConstants.HEARTBEAT_REQUEST_PATH),
                ApplicationConstants.ROOT_ID_PARAMETER + "="
                        + getConfiguration().getRootId());

        final RequestBuilder rb = new RequestBuilder(RequestBuilder.POST, uri);

        final RequestCallback callback = new RequestCallback() {

            @Override
            public void onResponseReceived(Request request, Response response) {
                int status = response.getStatusCode();
                if (status == Response.SC_OK) {
                    // TODO Permit retry in some error situations
                    VConsole.log("Heartbeat response OK");
                    scheduleHeartbeat();
                } else {
                    VConsole.error("Heartbeat request failed with status code "
                            + status);
                }
            }

            @Override
            public void onError(Request request, Throwable exception) {
                VConsole.error("Heartbeat request resulted in exception");
                VConsole.error(exception);
            }
        };

        rb.setCallback(callback);

        try {
            VConsole.log("Sending heartbeat request...");
            rb.send();
        } catch (RequestException re) {
            callback.onError(null, re);
        }
    }
=======
>>>>>>> fc3f7f62
}<|MERGE_RESOLUTION|>--- conflicted
+++ resolved
@@ -2618,11 +2618,6 @@
     LayoutManager getLayoutManager() {
         return layoutManager;
     }
-<<<<<<< HEAD
-
-    public SerializerMap getSerializerMap() {
-        return serializerMap;
-    }
 
     /**
      * Schedules a heartbeat request to occur after the configured heartbeat
@@ -2660,8 +2655,8 @@
         final String uri = addGetParameters(
                 translateVaadinUri(ApplicationConstants.APP_PROTOCOL_PREFIX
                         + ApplicationConstants.HEARTBEAT_REQUEST_PATH),
-                ApplicationConstants.ROOT_ID_PARAMETER + "="
-                        + getConfiguration().getRootId());
+                UIConstants.UI_ID_PARAMETER + "="
+                        + getConfiguration().getUIId());
 
         final RequestBuilder rb = new RequestBuilder(RequestBuilder.POST, uri);
 
@@ -2696,6 +2691,4 @@
             callback.onError(null, re);
         }
     }
-=======
->>>>>>> fc3f7f62
 }